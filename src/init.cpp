--- conflicted
+++ resolved
@@ -680,12 +680,9 @@
             return InitError(_("Unable to sign masternode payment winner, wrong key?"));
     }
 
-<<<<<<< HEAD
     //ignore masternodes below protocol version
     nMasternodeMinProtocol = GetArg("-masternodeminprotocol", 0);
-=======
     std::string strWalletFile = GetArg("-wallet", "wallet.dat");
->>>>>>> 0ac13e04
 
     // ********************************************************* Step 4: application initialization: dir lock, daemonize, pidfile, debug log
 
