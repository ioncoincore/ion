<?xml version="1.0" encoding="UTF-8"?>
<ui version="4.0">
 <class>OverviewPage</class>
 <widget class="QWidget" name="OverviewPage">
  <property name="geometry">
   <rect>
    <x>0</x>
    <y>0</y>
<<<<<<< HEAD
    <width>960</width>
    <height>585</height>
=======
    <width>596</width>
    <height>342</height>
>>>>>>> 4635a4c4
   </rect>
  </property>
  <property name="minimumSize">
   <size>
    <width>960</width>
    <height>0</height>
   </size>
  </property>
  <property name="windowTitle">
   <string>Form</string>
  </property>
  <layout class="QVBoxLayout" name="topLayout">
   <item>
    <widget class="QLabel" name="labelAlerts">
     <property name="visible">
      <bool>false</bool>
     </property>
     <property name="styleSheet">
      <string notr="true">background-color: qlineargradient(x1: 0, y1: 0, x2: 1, y2: 0, stop:0 #F0D0A0, stop:1 #F8D488); color:#000000;</string>
     </property>
     <property name="wordWrap">
      <bool>true</bool>
     </property>
     <property name="margin">
      <number>3</number>
     </property>
    </widget>
   </item>
   <item>
    <layout class="QHBoxLayout" name="horizontalLayout" stretch="1,1">
     <item>
      <layout class="QVBoxLayout" name="verticalLayout_2">
       <item>
        <widget class="QFrame" name="frame">
         <property name="frameShape">
          <enum>QFrame::StyledPanel</enum>
         </property>
         <property name="frameShadow">
          <enum>QFrame::Raised</enum>
         </property>
         <layout class="QVBoxLayout" name="verticalLayout_4">
          <item>
           <layout class="QHBoxLayout" name="horizontalLayout_4">
            <item>
             <widget class="QLabel" name="label_5">
              <property name="font">
               <font>
                <weight>75</weight>
                <bold>true</bold>
               </font>
              </property>
              <property name="text">
               <string>Balances</string>
              </property>
             </widget>
            </item>
            <item>
             <widget class="QLabel" name="labelWalletStatus">
              <property name="cursor">
               <cursorShape>WhatsThisCursor</cursorShape>
              </property>
              <property name="toolTip">
               <string>The displayed information may be out of date. Your wallet automatically synchronizes with the Dash network after a connection is established, but this process has not completed yet.</string>
              </property>
              <property name="styleSheet">
               <string notr="true">QLabel { color: red; }</string>
              </property>
              <property name="text">
               <string notr="true">(out of sync)</string>
              </property>
              <property name="alignment">
               <set>Qt::AlignLeading|Qt::AlignLeft|Qt::AlignVCenter</set>
              </property>
             </widget>
            </item>
            <item>
             <spacer name="horizontalSpacer_3">
              <property name="orientation">
               <enum>Qt::Horizontal</enum>
              </property>
              <property name="sizeHint" stdset="0">
               <size>
                <width>40</width>
                <height>20</height>
               </size>
              </property>
             </spacer>
            </item>
           </layout>
          </item>
          <item>
<<<<<<< HEAD
           <layout class="QHBoxLayout" name="horizontalLayout_3">
            <item>
             <layout class="QFormLayout" name="formLayout_2">
              <property name="fieldGrowthPolicy">
               <enum>QFormLayout::AllNonFixedFieldsGrow</enum>
=======
           <layout class="QGridLayout" name="gridLayout">
            <property name="spacing">
             <number>12</number>
            </property>
            <item row="2" column="2">
             <widget class="QLabel" name="labelWatchPending">
              <property name="font">
               <font>
                <weight>75</weight>
                <bold>true</bold>
               </font>
              </property>
              <property name="cursor">
               <cursorShape>IBeamCursor</cursorShape>
              </property>
              <property name="toolTip">
               <string>Unconfirmed transactions to watch-only addresses</string>
              </property>
              <property name="text">
               <string notr="true">0.000 000 00 BTC</string>
              </property>
              <property name="alignment">
               <set>Qt::AlignRight|Qt::AlignTrailing|Qt::AlignVCenter</set>
              </property>
              <property name="textInteractionFlags">
               <set>Qt::LinksAccessibleByMouse|Qt::TextSelectableByKeyboard|Qt::TextSelectableByMouse</set>
              </property>
             </widget>
            </item>
            <item row="2" column="1">
             <widget class="QLabel" name="labelUnconfirmed">
              <property name="font">
               <font>
                <weight>75</weight>
                <bold>true</bold>
               </font>
              </property>
              <property name="cursor">
               <cursorShape>IBeamCursor</cursorShape>
              </property>
              <property name="toolTip">
               <string>Total of transactions that have yet to be confirmed, and do not yet count toward the spendable balance</string>
              </property>
              <property name="text">
               <string notr="true">0.000 000 00 BTC</string>
              </property>
              <property name="alignment">
               <set>Qt::AlignRight|Qt::AlignTrailing|Qt::AlignVCenter</set>
              </property>
              <property name="textInteractionFlags">
               <set>Qt::LinksAccessibleByMouse|Qt::TextSelectableByKeyboard|Qt::TextSelectableByMouse</set>
              </property>
             </widget>
            </item>
            <item row="3" column="2">
             <widget class="QLabel" name="labelWatchImmature">
              <property name="font">
               <font>
                <weight>75</weight>
                <bold>true</bold>
               </font>
              </property>
              <property name="cursor">
               <cursorShape>IBeamCursor</cursorShape>
              </property>
              <property name="toolTip">
               <string>Mined balance in watch-only addresses that has not yet matured</string>
              </property>
              <property name="text">
               <string notr="true">0.000 000 00 BTC</string>
              </property>
              <property name="alignment">
               <set>Qt::AlignRight|Qt::AlignTrailing|Qt::AlignVCenter</set>
              </property>
              <property name="textInteractionFlags">
               <set>Qt::LinksAccessibleByMouse|Qt::TextSelectableByKeyboard|Qt::TextSelectableByMouse</set>
              </property>
             </widget>
            </item>
            <item row="4" column="0" colspan="2">
             <widget class="Line" name="line">
              <property name="orientation">
               <enum>Qt::Horizontal</enum>
              </property>
             </widget>
            </item>
            <item row="4" column="2">
             <widget class="Line" name="lineWatchBalance">
              <property name="sizePolicy">
               <sizepolicy hsizetype="Preferred" vsizetype="Fixed">
                <horstretch>0</horstretch>
                <verstretch>0</verstretch>
               </sizepolicy>
              </property>
              <property name="minimumSize">
               <size>
                <width>140</width>
                <height>0</height>
               </size>
              </property>
              <property name="orientation">
               <enum>Qt::Horizontal</enum>
              </property>
             </widget>
            </item>
            <item row="5" column="0">
             <widget class="QLabel" name="labelTotalText">
              <property name="text">
               <string>Total:</string>
              </property>
             </widget>
            </item>
            <item row="3" column="1">
             <widget class="QLabel" name="labelImmature">
              <property name="font">
               <font>
                <weight>75</weight>
                <bold>true</bold>
               </font>
              </property>
              <property name="cursor">
               <cursorShape>IBeamCursor</cursorShape>
              </property>
              <property name="toolTip">
               <string>Mined balance that has not yet matured</string>
              </property>
              <property name="text">
               <string notr="true">0.000 000 00 BTC</string>
              </property>
              <property name="alignment">
               <set>Qt::AlignRight|Qt::AlignTrailing|Qt::AlignVCenter</set>
              </property>
              <property name="textInteractionFlags">
               <set>Qt::LinksAccessibleByMouse|Qt::TextSelectableByKeyboard|Qt::TextSelectableByMouse</set>
              </property>
             </widget>
            </item>
            <item row="2" column="3">
             <spacer name="horizontalSpacer_2">
              <property name="orientation">
               <enum>Qt::Horizontal</enum>
              </property>
              <property name="sizeHint" stdset="0">
               <size>
                <width>40</width>
                <height>20</height>
               </size>
              </property>
             </spacer>
            </item>
            <item row="3" column="0">
             <widget class="QLabel" name="labelImmatureText">
              <property name="text">
               <string>Immature:</string>
              </property>
             </widget>
            </item>
            <item row="5" column="1">
             <widget class="QLabel" name="labelTotal">
              <property name="font">
               <font>
                <weight>75</weight>
                <bold>true</bold>
               </font>
              </property>
              <property name="cursor">
               <cursorShape>IBeamCursor</cursorShape>
              </property>
              <property name="toolTip">
               <string>Your current total balance</string>
              </property>
              <property name="text">
               <string notr="true">0.000 000 00 BTC</string>
              </property>
              <property name="alignment">
               <set>Qt::AlignRight|Qt::AlignTrailing|Qt::AlignVCenter</set>
              </property>
              <property name="textInteractionFlags">
               <set>Qt::LinksAccessibleByMouse|Qt::TextSelectableByKeyboard|Qt::TextSelectableByMouse</set>
              </property>
             </widget>
            </item>
            <item row="5" column="2">
             <widget class="QLabel" name="labelWatchTotal">
              <property name="font">
               <font>
                <weight>75</weight>
                <bold>true</bold>
               </font>
              </property>
              <property name="cursor">
               <cursorShape>IBeamCursor</cursorShape>
              </property>
              <property name="toolTip">
               <string>Current total balance in watch-only addresses</string>
              </property>
              <property name="text">
               <string notr="true">0.000 000 00 BTC</string>
              </property>
              <property name="alignment">
               <set>Qt::AlignRight|Qt::AlignTrailing|Qt::AlignVCenter</set>
              </property>
              <property name="textInteractionFlags">
               <set>Qt::LinksAccessibleByMouse|Qt::TextSelectableByKeyboard|Qt::TextSelectableByMouse</set>
              </property>
             </widget>
            </item>
            <item row="0" column="2">
             <widget class="QLabel" name="labelWatchonly">
              <property name="text">
               <string>Watch-only:</string>
              </property>
              <property name="alignment">
               <set>Qt::AlignRight|Qt::AlignTrailing|Qt::AlignVCenter</set>
              </property>
             </widget>
            </item>
            <item row="1" column="0">
             <widget class="QLabel" name="labelBalanceText">
              <property name="text">
               <string>Available:</string>
              </property>
             </widget>
            </item>
            <item row="1" column="1">
             <widget class="QLabel" name="labelBalance">
              <property name="font">
               <font>
                <weight>75</weight>
                <bold>true</bold>
               </font>
              </property>
              <property name="cursor">
               <cursorShape>IBeamCursor</cursorShape>
              </property>
              <property name="toolTip">
               <string>Your current spendable balance</string>
              </property>
              <property name="text">
               <string notr="true">0.000 000 00 BTC</string>
              </property>
              <property name="alignment">
               <set>Qt::AlignRight|Qt::AlignTrailing|Qt::AlignVCenter</set>
>>>>>>> 4635a4c4
              </property>
              <property name="horizontalSpacing">
               <number>12</number>
              </property>
<<<<<<< HEAD
              <property name="verticalSpacing">
               <number>12</number>
=======
             </widget>
            </item>
            <item row="1" column="2">
             <widget class="QLabel" name="labelWatchAvailable">
              <property name="font">
               <font>
                <weight>75</weight>
                <bold>true</bold>
               </font>
              </property>
              <property name="cursor">
               <cursorShape>IBeamCursor</cursorShape>
              </property>
              <property name="toolTip">
               <string>Your current balance in watch-only addresses</string>
              </property>
              <property name="text">
               <string notr="true">0.000 000 00 BTC</string>
              </property>
              <property name="alignment">
               <set>Qt::AlignRight|Qt::AlignTrailing|Qt::AlignVCenter</set>
              </property>
              <property name="textInteractionFlags">
               <set>Qt::LinksAccessibleByMouse|Qt::TextSelectableByKeyboard|Qt::TextSelectableByMouse</set>
>>>>>>> 4635a4c4
              </property>
              <item row="0" column="0">
               <widget class="QLabel" name="label">
                <property name="text">
                 <string>Available:</string>
                </property>
               </widget>
              </item>
              <item row="0" column="1">
               <widget class="QLabel" name="labelBalance">
                <property name="font">
                 <font>
                  <weight>75</weight>
                  <bold>true</bold>
                 </font>
                </property>
                <property name="cursor">
                 <cursorShape>IBeamCursor</cursorShape>
                </property>
                <property name="toolTip">
                 <string>Your current spendable balance</string>
                </property>
                <property name="text">
                 <string notr="true">0 DASH</string>
                </property>
                <property name="alignment">
                 <set>Qt::AlignRight|Qt::AlignTrailing|Qt::AlignVCenter</set>
                </property>
                <property name="textInteractionFlags">
                 <set>Qt::LinksAccessibleByMouse|Qt::TextSelectableByKeyboard|Qt::TextSelectableByMouse</set>
                </property>
               </widget>
              </item>
              <item row="1" column="0">
               <widget class="QLabel" name="label_3">
                <property name="text">
                 <string>Pending:</string>
                </property>
               </widget>
              </item>
              <item row="1" column="1">
               <widget class="QLabel" name="labelUnconfirmed">
                <property name="font">
                 <font>
                  <weight>75</weight>
                  <bold>true</bold>
                 </font>
                </property>
                <property name="cursor">
                 <cursorShape>IBeamCursor</cursorShape>
                </property>
                <property name="toolTip">
                 <string>Total of transactions that have yet to be confirmed, and do not yet count toward the spendable balance</string>
                </property>
                <property name="text">
                 <string notr="true">0 DASH</string>
                </property>
                <property name="alignment">
                 <set>Qt::AlignRight|Qt::AlignTrailing|Qt::AlignVCenter</set>
                </property>
                <property name="textInteractionFlags">
                 <set>Qt::LinksAccessibleByMouse|Qt::TextSelectableByKeyboard|Qt::TextSelectableByMouse</set>
                </property>
               </widget>
              </item>
              <item row="2" column="0">
               <widget class="QLabel" name="labelImmatureText">
                <property name="text">
                 <string>Immature:</string>
                </property>
               </widget>
              </item>
              <item row="2" column="1">
               <widget class="QLabel" name="labelImmature">
                <property name="font">
                 <font>
                  <weight>75</weight>
                  <bold>true</bold>
                 </font>
                </property>
                <property name="toolTip">
                 <string>Mined balance that has not yet matured</string>
                </property>
                <property name="text">
                 <string notr="true">0 DASH</string>
                </property>
                <property name="alignment">
                 <set>Qt::AlignRight|Qt::AlignTrailing|Qt::AlignVCenter</set>
                </property>
                <property name="textInteractionFlags">
                 <set>Qt::LinksAccessibleByMouse|Qt::TextSelectableByKeyboard|Qt::TextSelectableByMouse</set>
                </property>
               </widget>
              </item>
              <item row="4" column="0">
               <widget class="QLabel" name="labelTotalText">
                <property name="text">
                 <string>Total:</string>
                </property>
               </widget>
              </item>
              <item row="4" column="1">
               <widget class="QLabel" name="labelTotal">
                <property name="font">
                 <font>
                  <weight>75</weight>
                  <bold>true</bold>
                 </font>
                </property>
                <property name="cursor">
                 <cursorShape>IBeamCursor</cursorShape>
                </property>
                <property name="toolTip">
                 <string>Your current total balance</string>
                </property>
                <property name="text">
                 <string notr="true">0 DASH</string>
                </property>
                <property name="alignment">
                 <set>Qt::AlignRight|Qt::AlignTrailing|Qt::AlignVCenter</set>
                </property>
                <property name="textInteractionFlags">
                 <set>Qt::LinksAccessibleByMouse|Qt::TextSelectableByKeyboard|Qt::TextSelectableByMouse</set>
                </property>
               </widget>
              </item>
              <item row="3" column="0" colspan="2">
               <widget class="Line" name="line">
                <property name="orientation">
                 <enum>Qt::Horizontal</enum>
                </property>
               </widget>
              </item>
             </layout>
            </item>
<<<<<<< HEAD
            <item>
             <spacer name="horizontalSpacer_3">
              <property name="orientation">
               <enum>Qt::Horizontal</enum>
=======
            <item row="2" column="0">
             <widget class="QLabel" name="labelPendingText">
              <property name="text">
               <string>Pending:</string>
>>>>>>> 4635a4c4
              </property>
             </widget>
            </item>
            <item row="0" column="1">
             <widget class="QLabel" name="labelSpendable">
              <property name="text">
               <string>Spendable:</string>
              </property>
              <property name="alignment">
               <set>Qt::AlignRight|Qt::AlignTrailing|Qt::AlignVCenter</set>
              </property>
             </widget>
            </item>
           </layout>
          </item>
         </layout>
        </widget>
       </item>
       <item>
        <widget class="QFrame" name="frameDarksend">
         <property name="minimumSize">
          <size>
           <width>0</width>
           <height>350</height>
          </size>
         </property>
         <property name="layoutDirection">
          <enum>Qt::LeftToRight</enum>
         </property>
         <property name="frameShape">
          <enum>QFrame::StyledPanel</enum>
         </property>
         <property name="frameShadow">
          <enum>QFrame::Raised</enum>
         </property>
         <widget class="QWidget" name="formLayoutWidget">
          <property name="geometry">
           <rect>
            <x>10</x>
            <y>40</y>
            <width>451</width>
            <height>161</height>
           </rect>
          </property>
          <layout class="QFormLayout" name="formLayout">
           <property name="fieldGrowthPolicy">
            <enum>QFormLayout::AllNonFixedFieldsGrow</enum>
           </property>
           <property name="horizontalSpacing">
            <number>30</number>
           </property>
           <property name="verticalSpacing">
            <number>12</number>
           </property>
           <item row="0" column="0">
            <widget class="QLabel" name="label_6">
             <property name="text">
              <string>Status:</string>
             </property>
            </widget>
           </item>
           <item row="0" column="1">
            <widget class="QLabel" name="darksendEnabled">
             <property name="text">
              <string>Enabled/Disabled</string>
             </property>
            </widget>
           </item>
           <item row="1" column="0">
            <widget class="QLabel" name="label_7">
             <property name="text">
              <string>Completion:</string>
             </property>
            </widget>
           </item>
           <item row="1" column="1">
            <widget class="QProgressBar" name="darksendProgress">
             <property name="maximumSize">
              <size>
               <width>154</width>
               <height>16777215</height>
              </size>
             </property>
             <property name="value">
              <number>0</number>
             </property>
            </widget>
           </item>
           <item row="2" column="0">
            <widget class="QLabel" name="labelAnonymizedText">
             <property name="text">
              <string>Darksend Balance:</string>
             </property>
            </widget>
           </item>
           <item row="2" column="1">
            <widget class="QLabel" name="labelAnonymized">
             <property name="font">
              <font>
               <weight>75</weight>
               <bold>true</bold>
              </font>
             </property>
             <property name="text">
              <string>0 DASH</string>
             </property>
            </widget>
           </item>
           <item row="3" column="0">
            <widget class="QLabel" name="label_8">
             <property name="text">
              <string>Amount and Rounds:</string>
             </property>
            </widget>
           </item>
           <item row="3" column="1">
            <widget class="QLabel" name="labelAmountRounds">
             <property name="text">
              <string>0 DASH / 0 Rounds</string>
             </property>
            </widget>
           </item>
           <item row="4" column="0">
            <widget class="QLabel" name="label_9">
             <property name="text">
              <string>Submitted Denom:</string>
             </property>
            </widget>
           </item>
           <item row="4" column="1">
            <widget class="QLabel" name="labelSubmittedDenom">
             <property name="statusTip">
              <string>The denominations you submitted to the Masternode. To mix, other users must submit the exact same denominations.</string>
             </property>
             <property name="text">
              <string>n/a</string>
             </property>
            </widget>
           </item>
          </layout>
         </widget>
         <widget class="QPushButton" name="runAutoDenom">
          <property name="geometry">
           <rect>
            <x>251</x>
            <y>17</y>
            <width>1</width>
            <height>1</height>
           </rect>
          </property>
          <property name="palette">
           <palette>
            <active>
             <colorrole role="WindowText">
              <brush brushstyle="SolidPattern">
               <color alpha="255">
                <red>0</red>
                <green>0</green>
                <blue>0</blue>
               </color>
              </brush>
             </colorrole>
             <colorrole role="Button">
              <brush brushstyle="SolidPattern">
               <color alpha="255">
                <red>239</red>
                <green>238</green>
                <blue>238</blue>
               </color>
              </brush>
             </colorrole>
             <colorrole role="Light">
              <brush brushstyle="SolidPattern">
               <color alpha="255">
                <red>255</red>
                <green>255</green>
                <blue>255</blue>
               </color>
              </brush>
             </colorrole>
             <colorrole role="Midlight">
              <brush brushstyle="SolidPattern">
               <color alpha="255">
                <red>247</red>
                <green>246</green>
                <blue>246</blue>
               </color>
              </brush>
             </colorrole>
             <colorrole role="Dark">
              <brush brushstyle="SolidPattern">
               <color alpha="255">
                <red>119</red>
                <green>119</green>
                <blue>119</blue>
               </color>
              </brush>
             </colorrole>
             <colorrole role="Mid">
              <brush brushstyle="SolidPattern">
               <color alpha="255">
                <red>159</red>
                <green>159</green>
                <blue>159</blue>
               </color>
              </brush>
             </colorrole>
             <colorrole role="Text">
              <brush brushstyle="SolidPattern">
               <color alpha="255">
                <red>0</red>
                <green>0</green>
                <blue>0</blue>
               </color>
              </brush>
             </colorrole>
             <colorrole role="BrightText">
              <brush brushstyle="SolidPattern">
               <color alpha="255">
                <red>255</red>
                <green>255</green>
                <blue>255</blue>
               </color>
              </brush>
             </colorrole>
             <colorrole role="ButtonText">
              <brush brushstyle="SolidPattern">
               <color alpha="255">
                <red>0</red>
                <green>0</green>
                <blue>0</blue>
               </color>
              </brush>
             </colorrole>
             <colorrole role="Base">
              <brush brushstyle="SolidPattern">
               <color alpha="255">
                <red>255</red>
                <green>255</green>
                <blue>255</blue>
               </color>
              </brush>
             </colorrole>
             <colorrole role="Window">
              <brush brushstyle="SolidPattern">
               <color alpha="255">
                <red>239</red>
                <green>238</green>
                <blue>238</blue>
               </color>
              </brush>
             </colorrole>
             <colorrole role="Shadow">
              <brush brushstyle="SolidPattern">
               <color alpha="255">
                <red>0</red>
                <green>0</green>
                <blue>0</blue>
               </color>
              </brush>
             </colorrole>
             <colorrole role="AlternateBase">
              <brush brushstyle="SolidPattern">
               <color alpha="255">
                <red>247</red>
                <green>246</green>
                <blue>246</blue>
               </color>
              </brush>
             </colorrole>
             <colorrole role="ToolTipBase">
              <brush brushstyle="SolidPattern">
               <color alpha="255">
                <red>255</red>
                <green>255</green>
                <blue>220</blue>
               </color>
              </brush>
             </colorrole>
             <colorrole role="ToolTipText">
              <brush brushstyle="SolidPattern">
               <color alpha="255">
                <red>0</red>
                <green>0</green>
                <blue>0</blue>
               </color>
              </brush>
             </colorrole>
            </active>
            <inactive>
             <colorrole role="WindowText">
              <brush brushstyle="SolidPattern">
               <color alpha="255">
                <red>0</red>
                <green>0</green>
                <blue>0</blue>
               </color>
              </brush>
             </colorrole>
             <colorrole role="Button">
              <brush brushstyle="SolidPattern">
               <color alpha="255">
                <red>239</red>
                <green>238</green>
                <blue>238</blue>
               </color>
              </brush>
             </colorrole>
             <colorrole role="Light">
              <brush brushstyle="SolidPattern">
               <color alpha="255">
                <red>255</red>
                <green>255</green>
                <blue>255</blue>
               </color>
              </brush>
             </colorrole>
             <colorrole role="Midlight">
              <brush brushstyle="SolidPattern">
               <color alpha="255">
                <red>247</red>
                <green>246</green>
                <blue>246</blue>
               </color>
              </brush>
             </colorrole>
             <colorrole role="Dark">
              <brush brushstyle="SolidPattern">
               <color alpha="255">
                <red>119</red>
                <green>119</green>
                <blue>119</blue>
               </color>
              </brush>
             </colorrole>
             <colorrole role="Mid">
              <brush brushstyle="SolidPattern">
               <color alpha="255">
                <red>159</red>
                <green>159</green>
                <blue>159</blue>
               </color>
              </brush>
             </colorrole>
             <colorrole role="Text">
              <brush brushstyle="SolidPattern">
               <color alpha="255">
                <red>0</red>
                <green>0</green>
                <blue>0</blue>
               </color>
              </brush>
             </colorrole>
             <colorrole role="BrightText">
              <brush brushstyle="SolidPattern">
               <color alpha="255">
                <red>255</red>
                <green>255</green>
                <blue>255</blue>
               </color>
              </brush>
             </colorrole>
             <colorrole role="ButtonText">
              <brush brushstyle="SolidPattern">
               <color alpha="255">
                <red>0</red>
                <green>0</green>
                <blue>0</blue>
               </color>
              </brush>
             </colorrole>
             <colorrole role="Base">
              <brush brushstyle="SolidPattern">
               <color alpha="255">
                <red>255</red>
                <green>255</green>
                <blue>255</blue>
               </color>
              </brush>
             </colorrole>
             <colorrole role="Window">
              <brush brushstyle="SolidPattern">
               <color alpha="255">
                <red>239</red>
                <green>238</green>
                <blue>238</blue>
               </color>
              </brush>
             </colorrole>
             <colorrole role="Shadow">
              <brush brushstyle="SolidPattern">
               <color alpha="255">
                <red>0</red>
                <green>0</green>
                <blue>0</blue>
               </color>
              </brush>
             </colorrole>
             <colorrole role="AlternateBase">
              <brush brushstyle="SolidPattern">
               <color alpha="255">
                <red>247</red>
                <green>246</green>
                <blue>246</blue>
               </color>
              </brush>
             </colorrole>
             <colorrole role="ToolTipBase">
              <brush brushstyle="SolidPattern">
               <color alpha="255">
                <red>255</red>
                <green>255</green>
                <blue>220</blue>
               </color>
              </brush>
             </colorrole>
             <colorrole role="ToolTipText">
              <brush brushstyle="SolidPattern">
               <color alpha="255">
                <red>0</red>
                <green>0</green>
                <blue>0</blue>
               </color>
              </brush>
             </colorrole>
            </inactive>
            <disabled>
             <colorrole role="WindowText">
              <brush brushstyle="SolidPattern">
               <color alpha="255">
                <red>119</red>
                <green>119</green>
                <blue>119</blue>
               </color>
              </brush>
             </colorrole>
             <colorrole role="Button">
              <brush brushstyle="SolidPattern">
               <color alpha="255">
                <red>239</red>
                <green>238</green>
                <blue>238</blue>
               </color>
              </brush>
             </colorrole>
             <colorrole role="Light">
              <brush brushstyle="SolidPattern">
               <color alpha="255">
                <red>255</red>
                <green>255</green>
                <blue>255</blue>
               </color>
              </brush>
             </colorrole>
             <colorrole role="Midlight">
              <brush brushstyle="SolidPattern">
               <color alpha="255">
                <red>247</red>
                <green>246</green>
                <blue>246</blue>
               </color>
              </brush>
             </colorrole>
             <colorrole role="Dark">
              <brush brushstyle="SolidPattern">
               <color alpha="255">
                <red>119</red>
                <green>119</green>
                <blue>119</blue>
               </color>
              </brush>
             </colorrole>
             <colorrole role="Mid">
              <brush brushstyle="SolidPattern">
               <color alpha="255">
                <red>159</red>
                <green>159</green>
                <blue>159</blue>
               </color>
              </brush>
             </colorrole>
             <colorrole role="Text">
              <brush brushstyle="SolidPattern">
               <color alpha="255">
                <red>119</red>
                <green>119</green>
                <blue>119</blue>
               </color>
              </brush>
             </colorrole>
             <colorrole role="BrightText">
              <brush brushstyle="SolidPattern">
               <color alpha="255">
                <red>255</red>
                <green>255</green>
                <blue>255</blue>
               </color>
              </brush>
             </colorrole>
             <colorrole role="ButtonText">
              <brush brushstyle="SolidPattern">
               <color alpha="255">
                <red>119</red>
                <green>119</green>
                <blue>119</blue>
               </color>
              </brush>
             </colorrole>
             <colorrole role="Base">
              <brush brushstyle="SolidPattern">
               <color alpha="255">
                <red>239</red>
                <green>238</green>
                <blue>238</blue>
               </color>
              </brush>
             </colorrole>
             <colorrole role="Window">
              <brush brushstyle="SolidPattern">
               <color alpha="255">
                <red>239</red>
                <green>238</green>
                <blue>238</blue>
               </color>
              </brush>
             </colorrole>
             <colorrole role="Shadow">
              <brush brushstyle="SolidPattern">
               <color alpha="255">
                <red>0</red>
                <green>0</green>
                <blue>0</blue>
               </color>
              </brush>
             </colorrole>
             <colorrole role="AlternateBase">
              <brush brushstyle="SolidPattern">
               <color alpha="255">
                <red>239</red>
                <green>238</green>
                <blue>238</blue>
               </color>
              </brush>
             </colorrole>
             <colorrole role="ToolTipBase">
              <brush brushstyle="SolidPattern">
               <color alpha="255">
                <red>255</red>
                <green>255</green>
                <blue>220</blue>
               </color>
              </brush>
             </colorrole>
             <colorrole role="ToolTipText">
              <brush brushstyle="SolidPattern">
               <color alpha="255">
                <red>0</red>
                <green>0</green>
                <blue>0</blue>
               </color>
              </brush>
             </colorrole>
            </disabled>
           </palette>
          </property>
          <property name="focusPolicy">
           <enum>Qt::NoFocus</enum>
          </property>
          <property name="autoFillBackground">
           <bool>true</bool>
          </property>
          <property name="text">
           <string/>
          </property>
          <property name="flat">
           <bool>true</bool>
          </property>
         </widget>
         <widget class="QPushButton" name="toggleDarksend">
          <property name="geometry">
           <rect>
            <x>10</x>
            <y>292</y>
            <width>221</width>
            <height>56</height>
           </rect>
          </property>
          <property name="sizePolicy">
           <sizepolicy hsizetype="MinimumExpanding" vsizetype="Fixed">
            <horstretch>0</horstretch>
            <verstretch>0</verstretch>
           </sizepolicy>
          </property>
          <property name="text">
           <string>Start/Stop Mixing</string>
          </property>
         </widget>
         <widget class="Line" name="line">
          <property name="geometry">
           <rect>
            <x>10</x>
            <y>200</y>
            <width>441</width>
            <height>16</height>
           </rect>
          </property>
          <property name="orientation">
           <enum>Qt::Horizontal</enum>
          </property>
         </widget>
         <widget class="QLabel" name="darksendStatus">
          <property name="geometry">
           <rect>
            <x>10</x>
            <y>220</y>
            <width>451</width>
            <height>61</height>
           </rect>
          </property>
          <property name="minimumSize">
           <size>
            <width>288</width>
            <height>43</height>
           </size>
          </property>
          <property name="text">
           <string>(Last Message)</string>
          </property>
          <property name="alignment">
           <set>Qt::AlignLeading|Qt::AlignLeft|Qt::AlignTop</set>
          </property>
          <property name="wordWrap">
           <bool>true</bool>
          </property>
         </widget>
         <widget class="QPushButton" name="darksendAuto">
          <property name="geometry">
           <rect>
            <x>230</x>
            <y>292</y>
            <width>221</width>
            <height>28</height>
           </rect>
          </property>
          <property name="sizePolicy">
           <sizepolicy hsizetype="MinimumExpanding" vsizetype="Fixed">
            <horstretch>0</horstretch>
            <verstretch>0</verstretch>
           </sizepolicy>
          </property>
          <property name="toolTip">
           <string>Try to manually submit a Darksend request.</string>
          </property>
          <property name="text">
           <string>Try Mix</string>
          </property>
         </widget>
         <widget class="QPushButton" name="darksendReset">
          <property name="geometry">
           <rect>
            <x>230</x>
            <y>319</y>
            <width>221</width>
            <height>28</height>
           </rect>
          </property>
          <property name="sizePolicy">
           <sizepolicy hsizetype="MinimumExpanding" vsizetype="Fixed">
            <horstretch>0</horstretch>
            <verstretch>0</verstretch>
           </sizepolicy>
          </property>
          <property name="toolTip">
           <string>Reset the current status of Darksend (can interrupt Darksend if it's in the process of Mixing, which can cost you money!)</string>
          </property>
          <property name="autoFillBackground">
           <bool>false</bool>
          </property>
          <property name="text">
           <string>Reset</string>
          </property>
         </widget>
         <widget class="QWidget" name="">
          <property name="geometry">
           <rect>
            <x>10</x>
            <y>10</y>
            <width>431</width>
            <height>22</height>
           </rect>
          </property>
          <layout class="QHBoxLayout" name="horizontalLayout_5">
           <item>
            <widget class="QLabel" name="label_2">
             <property name="font">
              <font>
               <weight>75</weight>
               <bold>true</bold>
              </font>
             </property>
             <property name="text">
              <string>Darksend</string>
             </property>
            </widget>
           </item>
           <item>
            <widget class="QLabel" name="labelDarksendSyncStatus">
             <property name="toolTip">
              <string>The displayed information may be out of date. Your wallet automatically synchronizes with the Dash network after a connection is established, but this process has not completed yet.</string>
             </property>
             <property name="styleSheet">
              <string notr="true">QLabel { color: red; }</string>
             </property>
             <property name="text">
              <string notr="true">(out of sync)</string>
             </property>
             <property name="alignment">
              <set>Qt::AlignLeading|Qt::AlignLeft|Qt::AlignVCenter</set>
             </property>
            </widget>
           </item>
           <item>
            <spacer name="horizontalSpacer_4">
             <property name="orientation">
              <enum>Qt::Horizontal</enum>
             </property>
             <property name="sizeHint" stdset="0">
              <size>
               <width>40</width>
               <height>20</height>
              </size>
             </property>
            </spacer>
           </item>
          </layout>
         </widget>
        </widget>
       </item>
       <item>
        <spacer name="verticalSpacer">
         <property name="orientation">
          <enum>Qt::Vertical</enum>
         </property>
         <property name="sizeHint" stdset="0">
          <size>
           <width>20</width>
           <height>40</height>
          </size>
         </property>
        </spacer>
       </item>
      </layout>
     </item>
     <item>
      <layout class="QVBoxLayout" name="verticalLayout_3">
       <item>
        <widget class="QFrame" name="frame_2">
         <property name="frameShape">
          <enum>QFrame::StyledPanel</enum>
         </property>
         <property name="frameShadow">
          <enum>QFrame::Raised</enum>
         </property>
         <layout class="QVBoxLayout" name="verticalLayout">
          <item>
           <layout class="QHBoxLayout" name="horizontalLayout_2">
            <item>
             <widget class="QLabel" name="label_4">
              <property name="font">
               <font>
                <weight>75</weight>
                <bold>true</bold>
               </font>
              </property>
              <property name="text">
               <string>Recent transactions</string>
              </property>
             </widget>
            </item>
            <item>
             <widget class="QLabel" name="labelTransactionsStatus">
              <property name="cursor">
               <cursorShape>WhatsThisCursor</cursorShape>
              </property>
              <property name="toolTip">
               <string>The displayed information may be out of date. Your wallet automatically synchronizes with the Dash network after a connection is established, but this process has not completed yet.</string>
              </property>
              <property name="styleSheet">
               <string notr="true">QLabel { color: red; }</string>
              </property>
              <property name="text">
               <string notr="true">(out of sync)</string>
              </property>
              <property name="alignment">
               <set>Qt::AlignRight|Qt::AlignTrailing|Qt::AlignVCenter</set>
              </property>
             </widget>
            </item>
            <item>
             <spacer name="horizontalSpacer">
              <property name="orientation">
               <enum>Qt::Horizontal</enum>
              </property>
              <property name="sizeHint" stdset="0">
               <size>
                <width>40</width>
                <height>20</height>
               </size>
              </property>
             </spacer>
            </item>
           </layout>
          </item>
          <item>
           <widget class="QListView" name="listTransactions">
            <property name="styleSheet">
             <string notr="true">QListView { background: transparent; }</string>
            </property>
            <property name="frameShape">
             <enum>QFrame::NoFrame</enum>
            </property>
            <property name="verticalScrollBarPolicy">
             <enum>Qt::ScrollBarAlwaysOff</enum>
            </property>
            <property name="horizontalScrollBarPolicy">
             <enum>Qt::ScrollBarAlwaysOff</enum>
            </property>
            <property name="selectionMode">
             <enum>QAbstractItemView::NoSelection</enum>
            </property>
           </widget>
          </item>
         </layout>
        </widget>
       </item>
       <item>
        <spacer name="verticalSpacer_2">
         <property name="orientation">
          <enum>Qt::Vertical</enum>
         </property>
         <property name="sizeHint" stdset="0">
          <size>
           <width>20</width>
           <height>40</height>
          </size>
         </property>
        </spacer>
       </item>
      </layout>
     </item>
    </layout>
   </item>
  </layout>
 </widget>
 <resources/>
 <connections/>
</ui><|MERGE_RESOLUTION|>--- conflicted
+++ resolved
@@ -6,13 +6,8 @@
    <rect>
     <x>0</x>
     <y>0</y>
-<<<<<<< HEAD
     <width>960</width>
     <height>585</height>
-=======
-    <width>596</width>
-    <height>342</height>
->>>>>>> 4635a4c4
    </rect>
   </property>
   <property name="minimumSize">
@@ -104,13 +99,6 @@
            </layout>
           </item>
           <item>
-<<<<<<< HEAD
-           <layout class="QHBoxLayout" name="horizontalLayout_3">
-            <item>
-             <layout class="QFormLayout" name="formLayout_2">
-              <property name="fieldGrowthPolicy">
-               <enum>QFormLayout::AllNonFixedFieldsGrow</enum>
-=======
            <layout class="QGridLayout" name="gridLayout">
             <property name="spacing">
              <number>12</number>
@@ -354,15 +342,10 @@
               </property>
               <property name="alignment">
                <set>Qt::AlignRight|Qt::AlignTrailing|Qt::AlignVCenter</set>
->>>>>>> 4635a4c4
-              </property>
-              <property name="horizontalSpacing">
-               <number>12</number>
-              </property>
-<<<<<<< HEAD
-              <property name="verticalSpacing">
-               <number>12</number>
-=======
+              </property>
+              <property name="textInteractionFlags">
+               <set>Qt::LinksAccessibleByMouse|Qt::TextSelectableByKeyboard|Qt::TextSelectableByMouse</set>
+              </property>
              </widget>
             </item>
             <item row="1" column="2">
@@ -387,153 +370,13 @@
               </property>
               <property name="textInteractionFlags">
                <set>Qt::LinksAccessibleByMouse|Qt::TextSelectableByKeyboard|Qt::TextSelectableByMouse</set>
->>>>>>> 4635a4c4
-              </property>
-              <item row="0" column="0">
-               <widget class="QLabel" name="label">
-                <property name="text">
-                 <string>Available:</string>
-                </property>
-               </widget>
-              </item>
-              <item row="0" column="1">
-               <widget class="QLabel" name="labelBalance">
-                <property name="font">
-                 <font>
-                  <weight>75</weight>
-                  <bold>true</bold>
-                 </font>
-                </property>
-                <property name="cursor">
-                 <cursorShape>IBeamCursor</cursorShape>
-                </property>
-                <property name="toolTip">
-                 <string>Your current spendable balance</string>
-                </property>
-                <property name="text">
-                 <string notr="true">0 DASH</string>
-                </property>
-                <property name="alignment">
-                 <set>Qt::AlignRight|Qt::AlignTrailing|Qt::AlignVCenter</set>
-                </property>
-                <property name="textInteractionFlags">
-                 <set>Qt::LinksAccessibleByMouse|Qt::TextSelectableByKeyboard|Qt::TextSelectableByMouse</set>
-                </property>
-               </widget>
-              </item>
-              <item row="1" column="0">
-               <widget class="QLabel" name="label_3">
-                <property name="text">
-                 <string>Pending:</string>
-                </property>
-               </widget>
-              </item>
-              <item row="1" column="1">
-               <widget class="QLabel" name="labelUnconfirmed">
-                <property name="font">
-                 <font>
-                  <weight>75</weight>
-                  <bold>true</bold>
-                 </font>
-                </property>
-                <property name="cursor">
-                 <cursorShape>IBeamCursor</cursorShape>
-                </property>
-                <property name="toolTip">
-                 <string>Total of transactions that have yet to be confirmed, and do not yet count toward the spendable balance</string>
-                </property>
-                <property name="text">
-                 <string notr="true">0 DASH</string>
-                </property>
-                <property name="alignment">
-                 <set>Qt::AlignRight|Qt::AlignTrailing|Qt::AlignVCenter</set>
-                </property>
-                <property name="textInteractionFlags">
-                 <set>Qt::LinksAccessibleByMouse|Qt::TextSelectableByKeyboard|Qt::TextSelectableByMouse</set>
-                </property>
-               </widget>
-              </item>
-              <item row="2" column="0">
-               <widget class="QLabel" name="labelImmatureText">
-                <property name="text">
-                 <string>Immature:</string>
-                </property>
-               </widget>
-              </item>
-              <item row="2" column="1">
-               <widget class="QLabel" name="labelImmature">
-                <property name="font">
-                 <font>
-                  <weight>75</weight>
-                  <bold>true</bold>
-                 </font>
-                </property>
-                <property name="toolTip">
-                 <string>Mined balance that has not yet matured</string>
-                </property>
-                <property name="text">
-                 <string notr="true">0 DASH</string>
-                </property>
-                <property name="alignment">
-                 <set>Qt::AlignRight|Qt::AlignTrailing|Qt::AlignVCenter</set>
-                </property>
-                <property name="textInteractionFlags">
-                 <set>Qt::LinksAccessibleByMouse|Qt::TextSelectableByKeyboard|Qt::TextSelectableByMouse</set>
-                </property>
-               </widget>
-              </item>
-              <item row="4" column="0">
-               <widget class="QLabel" name="labelTotalText">
-                <property name="text">
-                 <string>Total:</string>
-                </property>
-               </widget>
-              </item>
-              <item row="4" column="1">
-               <widget class="QLabel" name="labelTotal">
-                <property name="font">
-                 <font>
-                  <weight>75</weight>
-                  <bold>true</bold>
-                 </font>
-                </property>
-                <property name="cursor">
-                 <cursorShape>IBeamCursor</cursorShape>
-                </property>
-                <property name="toolTip">
-                 <string>Your current total balance</string>
-                </property>
-                <property name="text">
-                 <string notr="true">0 DASH</string>
-                </property>
-                <property name="alignment">
-                 <set>Qt::AlignRight|Qt::AlignTrailing|Qt::AlignVCenter</set>
-                </property>
-                <property name="textInteractionFlags">
-                 <set>Qt::LinksAccessibleByMouse|Qt::TextSelectableByKeyboard|Qt::TextSelectableByMouse</set>
-                </property>
-               </widget>
-              </item>
-              <item row="3" column="0" colspan="2">
-               <widget class="Line" name="line">
-                <property name="orientation">
-                 <enum>Qt::Horizontal</enum>
-                </property>
-               </widget>
-              </item>
-             </layout>
-            </item>
-<<<<<<< HEAD
-            <item>
-             <spacer name="horizontalSpacer_3">
-              <property name="orientation">
-               <enum>Qt::Horizontal</enum>
-=======
+              </property>
+             </widget>
+            </item>
             <item row="2" column="0">
              <widget class="QLabel" name="labelPendingText">
               <property name="text">
                <string>Pending:</string>
->>>>>>> 4635a4c4
               </property>
              </widget>
             </item>
