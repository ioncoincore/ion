<?xml version="1.0" encoding="utf-8"?>
<!DOCTYPE TS>
<TS version="2.0" language="da">
<defaultcodec>UTF-8</defaultcodec>
<context>
    <name>AboutDialog</name>
    <message>
        <location filename="../forms/aboutdialog.ui" line="14"/>
        <source>About Bitcoin</source>
        <translation>Om Bitcoin</translation>
    </message>
    <message>
        <location filename="../forms/aboutdialog.ui" line="53"/>
        <source>&lt;b&gt;Bitcoin&lt;/b&gt; version</source>
        <translation>&lt;b&gt;Bitcoin&lt;/b&gt; version</translation>
    </message>
    <message>
        <location filename="../forms/aboutdialog.ui" line="91"/>
        <source>Copyright © 2009-2012 Bitcoin Developers

This is experimental software.

Distributed under the MIT/X11 software license, see the accompanying file license.txt or http://www.opensource.org/licenses/mit-license.php.

This product includes software developed by the OpenSSL Project for use in the OpenSSL Toolkit (http://www.openssl.org/) and cryptographic software written by Eric Young (eay@cryptsoft.com) and UPnP software written by Thomas Bernard.</source>
        <translation>Copyright © 2009-2012 Bitcoin Developers

Dette program er ekperimentielt.

Det er gjort tilgængeligt under MIT/X11 softwarelicensen. Se den tilhørende fil &quot;license.txt&quot; eller http://www.opensource.org/licenses/mit-license.php.

Produktet indeholder software som er udviklet af OpenSSL Project til brug i OpenSSL Toolkit (http://www.openssl.org/), kryptografisk software skrevet af Eric Young (eay@cryptsoft.com) og UPnP-software skrevet by Thomas Bernard.</translation>
    </message>
</context>
<context>
    <name>AddressBookPage</name>
    <message>
        <location filename="../forms/addressbookpage.ui" line="14"/>
        <source>Address Book</source>
        <translation>Adressebog</translation>
    </message>
    <message>
        <location filename="../forms/addressbookpage.ui" line="20"/>
        <source>These are your Bitcoin addresses for receiving payments.  You may want to give a different one to each sender so you can keep track of who is paying you.</source>
        <translation>Dette er dine Bitcoinadresser til at modtage betalinger med.  Du kan give en forskellig adresse til hver afsender, så du kan holde styr på hvem der betaler dig.</translation>
    </message>
    <message>
        <location filename="../forms/addressbookpage.ui" line="33"/>
        <source>Double-click to edit address or label</source>
        <translation>Dobbeltklik for at redigere adresse eller mærkat</translation>
    </message>
    <message>
        <location filename="../forms/addressbookpage.ui" line="57"/>
        <source>Create a new address</source>
        <translation>Opret en ny adresse</translation>
    </message>
    <message>
        <location filename="../addressbookpage.cpp" line="286"/>
        <source>Comma separated file (*.csv)</source>
        <translation>Kommasepareret fil (*. csv)</translation>
    </message>
    <message>
        <location filename="../addressbookpage.cpp" line="299"/>
        <source>Error exporting</source>
        <translation>Fejl under eksport</translation>
    </message>
    <message>
        <location filename="../addressbookpage.cpp" line="299"/>
        <source>Could not write to file %1.</source>
        <translation>Kunne ikke skrive til filen %1.</translation>
    </message>
    <message>
        <location filename="../forms/addressbookpage.ui" line="60"/>
        <source>&amp;New Address...</source>
        <translation>&amp;Ny adresse ...</translation>
    </message>
    <message>
        <location filename="../forms/addressbookpage.ui" line="71"/>
        <source>Copy the currently selected address to the system clipboard</source>
        <translation>Kopier den valgte adresse til systemets udklipsholder</translation>
    </message>
    <message>
        <location filename="../forms/addressbookpage.ui" line="74"/>
        <source>&amp;Copy to Clipboard</source>
        <translation>&amp;Kopier til Udklipsholder</translation>
    </message>
    <message>
        <location filename="../forms/addressbookpage.ui" line="85"/>
        <source>Show &amp;QR Code</source>
        <translation type="unfinished"></translation>
    </message>
    <message>
        <location filename="../forms/addressbookpage.ui" line="96"/>
        <source>Sign a message to prove you own this address</source>
        <translation type="unfinished"></translation>
    </message>
    <message>
        <location filename="../forms/addressbookpage.ui" line="99"/>
        <source>&amp;Sign Message</source>
        <translation type="unfinished"></translation>
    </message>
    <message>
        <location filename="../forms/addressbookpage.ui" line="110"/>
        <source>Delete the currently selected address from the list. Only sending addresses can be deleted.</source>
        <translation>Slet den valgte adresse fra listen. Kun adresser brugt til afsendelse kan slettes.</translation>
    </message>
    <message>
        <location filename="../forms/addressbookpage.ui" line="113"/>
        <source>&amp;Delete</source>
        <translation>&amp;Slet</translation>
    </message>
    <message>
        <location filename="../addressbookpage.cpp" line="68"/>
        <source>Delete</source>
        <translation type="unfinished">Slet</translation>
    </message>
    <message>
        <location filename="../addressbookpage.cpp" line="65"/>
        <source>Copy address</source>
        <translation>Kopier adresse</translation>
    </message>
    <message>
        <location filename="../addressbookpage.cpp" line="66"/>
        <source>Copy label</source>
        <translation>Kopier etiket</translation>
    </message>
    <message>
        <location filename="../addressbookpage.cpp" line="67"/>
        <source>Edit</source>
        <translation type="unfinished">Rediger</translation>
    </message>
    <message>
        <location filename="../addressbookpage.cpp" line="285"/>
        <source>Export Address Book Data</source>
        <translation>Eksporter Adressekartoteketsdata</translation>
    </message>
</context>
<context>
    <name>AddressTableModel</name>
    <message>
        <location filename="../addresstablemodel.cpp" line="78"/>
        <source>Label</source>
        <translation>Etiket</translation>
    </message>
    <message>
        <location filename="../addresstablemodel.cpp" line="78"/>
        <source>Address</source>
        <translation>Adresse</translation>
    </message>
    <message>
        <location filename="../addresstablemodel.cpp" line="114"/>
        <source>(no label)</source>
        <translation>(ingen etiket)</translation>
    </message>
</context>
<context>
    <name>AskPassphraseDialog</name>
    <message>
        <location filename="../forms/askpassphrasedialog.ui" line="61"/>
        <source>New passphrase</source>
        <translation>Ny adgangskode</translation>
    </message>
    <message>
        <location filename="../forms/askpassphrasedialog.ui" line="75"/>
        <source>Repeat new passphrase</source>
        <translation>Gentag ny adgangskode</translation>
    </message>
    <message>
        <location filename="../askpassphrasedialog.cpp" line="54"/>
        <source>Change passphrase</source>
        <translation>Skift adgangskode</translation>
    </message>
    <message>
        <location filename="../forms/askpassphrasedialog.ui" line="47"/>
        <source>Enter passphrase</source>
        <translation>Indtast adgangskode</translation>
    </message>
    <message>
        <location filename="../askpassphrasedialog.cpp" line="51"/>
        <source>Decrypt wallet</source>
        <translation>Dekryptér tegnebog</translation>
    </message>
    <message>
        <location filename="../forms/askpassphrasedialog.ui" line="26"/>
        <source>Dialog</source>
        <translation>Dialog</translation>
    </message>
    <message>
        <location filename="../askpassphrasedialog.cpp" line="117"/>
        <location filename="../askpassphrasedialog.cpp" line="124"/>
        <location filename="../askpassphrasedialog.cpp" line="166"/>
        <location filename="../askpassphrasedialog.cpp" line="172"/>
        <source>Wallet encryption failed</source>
        <translation>Tegnebogskryptering mislykkedes</translation>
    </message>
    <message>
        <location filename="../forms/askpassphrasedialog.ui" line="94"/>
        <source>TextLabel</source>
        <translation>TekstEtiket</translation>
    </message>
    <message>
<<<<<<< HEAD
        <location filename="../askpassphrasedialog.cpp" line="34"/>
        <source>Enter the new passphrase to the wallet.&lt;br/&gt;Please use a passphrase of &lt;b&gt;10 or more random characters&lt;/b&gt;, or &lt;b&gt;eight or more words&lt;/b&gt;.</source>
        <translation>Indtast den nye adgangskode til tegnebogen.&lt;br/&gt;Brug venligst en adgangskode på &lt;b&gt;10 eller flere tilfældige tegn&lt;/b&gt;, eller &lt;b&gt;otte eller flere ord&lt;/b&gt;.</translation>
=======
        <location filename="../askpassphrasedialog.cpp" line="112"/>
        <source>Bitcoin will close now to finish the encryption process. Remember that encrypting your wallet cannot fully protect your bitcoins from being stolen by malware infecting your computer.</source>
        <translation>Bitcoin will close now to finish the encryption process. Husk, at kryptere din tegnebog vil ikke fuldt ud beskytte dine bitcoins mod at blive stjålet af malware på din computer.</translation>
>>>>>>> be2e2845
    </message>
    <message>
        <location filename="../askpassphrasedialog.cpp" line="46"/>
        <source>This operation needs your wallet passphrase to decrypt the wallet.</source>
        <translation>Denne funktion har brug for din tegnebogs kodeord for at dekryptere tegnebogen.</translation>
    </message>
    <message>
        <location filename="../askpassphrasedialog.cpp" line="43"/>
        <source>Unlock wallet</source>
        <translation>Lås tegnebog op</translation>
    </message>
    <message>
        <location filename="../askpassphrasedialog.cpp" line="38"/>
        <source>This operation needs your wallet passphrase to unlock the wallet.</source>
        <translation>Denne funktion har brug for din tegnebogs kodeord for at låse tegnebogen op.</translation>
    </message>
    <message>
        <location filename="../askpassphrasedialog.cpp" line="101"/>
        <source>Confirm wallet encryption</source>
        <translation>Bekræft tegnebogskryptering</translation>
    </message>
    <message>
        <location filename="../askpassphrasedialog.cpp" line="118"/>
        <source>Wallet encryption failed due to an internal error. Your wallet was not encrypted.</source>
        <translation>Tegnebogskryptering mislykkedes på grund af en intern fejl. Din tegnebog blev ikke krypteret.</translation>
    </message>
    <message>
        <location filename="../askpassphrasedialog.cpp" line="208"/>
        <location filename="../askpassphrasedialog.cpp" line="232"/>
        <source>Warning: The Caps Lock key is on.</source>
        <translation type="unfinished"></translation>
    </message>
    <message>
        <location filename="../askpassphrasedialog.cpp" line="35"/>
        <source>Encrypt wallet</source>
        <translation>Krypter tegnebog</translation>
    </message>
    <message>
        <location filename="../askpassphrasedialog.cpp" line="125"/>
        <location filename="../askpassphrasedialog.cpp" line="173"/>
        <source>The supplied passphrases do not match.</source>
        <translation>De angivne kodeord stemmer ikke overens.</translation>
    </message>
    <message>
        <location filename="../askpassphrasedialog.cpp" line="147"/>
        <source>Wallet decryption failed</source>
        <translation>Tegnebogsdekryptering mislykkedes</translation>
    </message>
    <message>
        <location filename="../askpassphrasedialog.cpp" line="136"/>
        <source>Wallet unlock failed</source>
        <translation>Tegnebogsoplåsning mislykkedes</translation>
    </message>
    <message>
        <location filename="../askpassphrasedialog.cpp" line="55"/>
        <source>Enter the old and new passphrase to the wallet.</source>
        <translation>Indtast den gamle og nye adgangskode til tegnebogen.</translation>
    </message>
    <message>
        <location filename="../askpassphrasedialog.cpp" line="137"/>
        <location filename="../askpassphrasedialog.cpp" line="148"/>
        <location filename="../askpassphrasedialog.cpp" line="167"/>
        <source>The passphrase entered for the wallet decryption was incorrect.</source>
        <translation>Det angivne kodeord for tegnebogsdekrypteringen er forkert.</translation>
    </message>
    <message>
        <location filename="../askpassphrasedialog.cpp" line="102"/>
        <source>WARNING: If you encrypt your wallet and lose your passphrase, you will &lt;b&gt;LOSE ALL OF YOUR BITCOINS&lt;/b&gt;!
Are you sure you wish to encrypt your wallet?</source>
        <translation>ADVARSEL: Hvis du krypterer din tegnebog og mister dit kodeord vil du &lt;b&gt;miste alle dine BITCOINS&lt;/b&gt;!
Er du sikker på at du ønsker at kryptere din tegnebog?</translation>
    </message>
    <message>
        <location filename="../askpassphrasedialog.cpp" line="111"/>
        <location filename="../askpassphrasedialog.cpp" line="160"/>
        <source>Wallet encrypted</source>
        <translation>Tegnebog krypteret</translation>
    </message>
    <message>
        <location filename="../askpassphrasedialog.cpp" line="112"/>
        <source>Bitcoin will close now to finish the encryption process. Remember that encrypting your wallet cannot fully protect your bitcoins from being stolen by malware infecting your computer.</source>
        <translation type="unfinished">Bitcoin will close now to finish the encryption process. Husk, at kryptere din tegnebog vil ikke fuldt ud beskytte dine bitcoins mod at blive stjålet af malware på din computer.</translation>
    </message>
    <message>
        <location filename="../askpassphrasedialog.cpp" line="161"/>
        <source>Wallet passphrase was successfully changed.</source>
        <translation>Tegnebogskodeord blev ændret.</translation>
    </message>
</context>
<context>
    <name>BitcoinGUI</name>
    <message>
        <location filename="../bitcoingui.cpp" line="186"/>
        <source>Show general overview of wallet</source>
        <translation>Vis generel oversigt over tegnebog</translation>
    </message>
    <message>
        <location filename="../bitcoingui.cpp" line="192"/>
        <source>Browse transaction history</source>
        <translation>Gennemse transaktionshistorik</translation>
    </message>
    <message>
        <location filename="../bitcoingui.cpp" line="245"/>
        <source>&amp;Options...</source>
        <translation>&amp;Indstillinger ...</translation>
    </message>
    <message>
        <location filename="../bitcoingui.cpp" line="197"/>
        <source>&amp;Address Book</source>
        <translation>&amp;Adressebog</translation>
    </message>
    <message>
        <location filename="../bitcoingui.cpp" line="246"/>
        <source>Modify configuration options for bitcoin</source>
        <translation>Rediger konfigurationsindstillinger af bitcoin</translation>
    </message>
    <message>
        <location filename="../bitcoingui.cpp" line="185"/>
        <source>&amp;Overview</source>
        <translation>&amp;Oversigt</translation>
    </message>
    <message>
        <location filename="../bitcoingui.cpp" line="203"/>
        <source>&amp;Receive coins</source>
        <translation>&amp;Modtag coins</translation>
    </message>
    <message>
        <location filename="../bitcoingui.cpp" line="665"/>
        <source>Sent transaction</source>
        <translation>Afsendt transaktion</translation>
    </message>
    <message>
        <location filename="../bitcoingui.cpp" line="198"/>
        <source>Edit the list of stored addresses and labels</source>
        <translation>Rediger listen over gemte adresser og etiketter</translation>
    </message>
    <message>
        <location filename="../bitcoingui.cpp" line="210"/>
        <source>Send coins to a bitcoin address</source>
        <translation>Send coins til en bitcoinadresse</translation>
    </message>
    <message>
        <location filename="../bitcoingui.cpp" line="252"/>
        <source>&amp;Encrypt Wallet</source>
        <translation>&amp;Kryptér tegnebog</translation>
    </message>
    <message>
        <location filename="../bitcoingui.cpp" line="253"/>
        <source>Encrypt or decrypt wallet</source>
        <translation>Kryptér eller dekryptér tegnebog</translation>
    </message>
    <message>
        <location filename="../bitcoingui.cpp" line="243"/>
        <source>Show information about Qt</source>
        <translation>Vis oplysninger om Qt</translation>
    </message>
    <message>
        <location filename="../bitcoingui.cpp" line="204"/>
        <source>Show the list of addresses for receiving payments</source>
        <translation>Vis listen over adresser for at modtage betalinger</translation>
    </message>
    <message>
        <location filename="../bitcoingui.cpp" line="209"/>
        <source>&amp;Send coins</source>
        <translation>&amp;Send coins</translation>
    </message>
    <message>
        <location filename="../bitcoingui.cpp" line="250"/>
        <source>&amp;Export...</source>
        <translation>&amp;Eksporter...</translation>
    </message>
    <message>
        <location filename="../bitcoingui.cpp" line="235"/>
        <source>E&amp;xit</source>
        <translation>&amp;Luk</translation>
    </message>
    <message>
        <location filename="../bitcoingui.cpp" line="240"/>
        <source>Show information about Bitcoin</source>
        <translation>Vis oplysninger om Bitcoin</translation>
    </message>
    <message>
        <location filename="../bitcoingui.cpp" line="71"/>
        <source>Bitcoin Wallet</source>
        <translation>Bitcoin Tegnebog</translation>
    </message>
    <message>
        <location filename="../bitcoingui.cpp" line="281"/>
        <source>&amp;File</source>
        <translation>&amp;Fil</translation>
    </message>
    <message>
        <location filename="../bitcoingui.cpp" line="506"/>
        <source>Synchronizing with network...</source>
        <translation>Synkroniserer med netværk ...</translation>
    </message>
    <message>
        <location filename="../bitcoingui.cpp" line="191"/>
        <source>&amp;Transactions</source>
        <translation>&amp;Transaktioner</translation>
    </message>
    <message>
        <location filename="../bitcoingui.cpp" line="258"/>
        <source>Change the passphrase used for wallet encryption</source>
        <translation>Skift kodeord anvendt til tegnebogskryptering</translation>
    </message>
    <message>
        <location filename="../bitcoingui.cpp" line="236"/>
        <source>Quit application</source>
        <translation>Afslut program</translation>
    </message>
    <message>
        <location filename="../bitcoingui.cpp" line="666"/>
        <source>Incoming transaction</source>
        <translation>Indgående transaktion</translation>
    </message>
    <message>
        <location filename="../bitcoingui.cpp" line="667"/>
        <source>Date: %1
Amount: %2
Type: %3
Address: %4
</source>
        <translation>Dato: %1
Beløb: %2
Type: %3
Adresse: %4
</translation>
    </message>
    <message>
        <location filename="../bitcoingui.cpp" line="792"/>
        <source>Wallet is &lt;b&gt;encrypted&lt;/b&gt; and currently &lt;b&gt;unlocked&lt;/b&gt;</source>
        <translation>Tegnebog er &lt;b&gt;krypteret&lt;/b&gt; og i øjeblikket &lt;b&gt;ulåst&lt;/b&gt;</translation>
    </message>
    <message>
        <location filename="../bitcoingui.cpp" line="296"/>
        <source>&amp;Help</source>
        <translation>&amp;Hjælp</translation>
    </message>
    <message>
        <location filename="../bitcoingui.cpp" line="800"/>
        <source>Wallet is &lt;b&gt;encrypted&lt;/b&gt; and currently &lt;b&gt;locked&lt;/b&gt;</source>
        <translation>Tegnebog er &lt;b&gt;krypteret&lt;/b&gt; og i øjeblikket &lt;b&gt;låst&lt;/b&gt;</translation>
    </message>
    <message>
        <location filename="../bitcoingui.cpp" line="314"/>
        <source>Actions toolbar</source>
        <translation>Handlingsværktøjslinje</translation>
    </message>
    <message>
        <location filename="../bitcoingui.cpp" line="531"/>
        <source>Downloaded %1 blocks of transaction history.</source>
        <translation>Downloadet %1 blokke af transaktionshistorie.</translation>
    </message>
    <message>
        <location filename="../bitcoingui.cpp" line="303"/>
        <source>Tabs toolbar</source>
        <translation>Faneværktøjslinje</translation>
    </message>
    <message>
        <location filename="../bitcoingui.cpp" line="239"/>
        <source>&amp;About %1</source>
        <translation>&amp;Om %1</translation>
    </message>
    <message>
        <location filename="../bitcoingui.cpp" line="327"/>
        <source>[testnet]</source>
        <translation>[testnet]</translation>
    </message>
    <message>
        <location filename="../bitcoingui.cpp" line="242"/>
        <source>About &amp;Qt</source>
        <translation>Om &amp;Qt</translation>
    </message>
    <message numerus="yes">
        <location filename="../bitcoingui.cpp" line="508"/>
        <source>~%n block(s) remaining</source>
        <translation type="unfinished">
            <numerusform></numerusform>
            <numerusform></numerusform>
        </translation>
    </message>
    <message numerus="yes">
        <location filename="../bitcoingui.cpp" line="482"/>
        <source>%n active connection(s) to Bitcoin network</source>
        <translation>
            <numerusform>%n aktiv(e) forbindelse(r) til Bitcoinnetværket</numerusform>
            <numerusform>%n aktiv(e) forbindelse(r) til Bitcoinnetværket</numerusform>
        </translation>
    </message>
    <message>
        <location filename="../bitcoingui.cpp" line="251"/>
        <source>Export the data in the current tab to a file</source>
        <translation>Eksportér den aktuelle visning til en fil</translation>
    </message>
    <message>
        <location filename="../bitcoingui.cpp" line="257"/>
        <source>&amp;Change Passphrase</source>
        <translation>&amp;Skift adgangskode</translation>
    </message>
    <message numerus="yes">
        <location filename="../bitcoingui.cpp" line="546"/>
        <source>%n second(s) ago</source>
        <translation>
            <numerusform>%n sekund(er) siden</numerusform>
            <numerusform>%n sekund(er) siden</numerusform>
        </translation>
    </message>
    <message>
        <location filename="../bitcoingui.cpp" line="290"/>
        <source>&amp;Settings</source>
        <translation>&amp;Indstillinger</translation>
    </message>
    <message>
        <location filename="../bitcoingui.cpp" line="215"/>
        <source>Sign &amp;message</source>
        <translation type="unfinished"></translation>
    </message>
    <message>
        <location filename="../bitcoingui.cpp" line="216"/>
        <source>Prove you control an address</source>
        <translation type="unfinished"></translation>
    </message>
    <message>
        <location filename="../bitcoingui.cpp" line="248"/>
        <source>Show/Hide &amp;Bitcoin</source>
        <translation type="unfinished"></translation>
    </message>
    <message>
        <location filename="../bitcoingui.cpp" line="249"/>
        <source>Show or hide the Bitcoin window</source>
        <translation type="unfinished">Vis Bitcoinvinduet</translation>
    </message>
    <message>
        <location filename="../bitcoingui.cpp" line="255"/>
        <source>&amp;Backup Wallet</source>
        <translation type="unfinished">&amp;Backup tegnebog</translation>
    </message>
    <message>
        <location filename="../bitcoingui.cpp" line="256"/>
        <source>Backup wallet to another location</source>
        <translation type="unfinished"></translation>
    </message>
    <message>
        <location filename="../bitcoingui.cpp" line="391"/>
        <source>Bitcoin client</source>
        <translation type="unfinished"></translation>
    </message>
    <message>
        <location filename="../bitcoingui.cpp" line="519"/>
        <source>Downloaded %1 of %2 blocks of transaction history (%3% done).</source>
        <translation type="unfinished">Downloadet %1 af %2 blokke af transaktionshistorie (%3% done).</translation>
    </message>
    <message numerus="yes">
        <location filename="../bitcoingui.cpp" line="550"/>
        <source>%n minute(s) ago</source>
        <translation>
            <numerusform>%n minut(ter) siden</numerusform>
            <numerusform>%n minut(ter) siden</numerusform>
        </translation>
    </message>
    <message numerus="yes">
        <location filename="../bitcoingui.cpp" line="554"/>
        <source>%n hour(s) ago</source>
        <translation>
            <numerusform>%n time(r) siden</numerusform>
            <numerusform>%n time(r) siden</numerusform>
        </translation>
    </message>
    <message numerus="yes">
        <location filename="../bitcoingui.cpp" line="558"/>
        <source>%n day(s) ago</source>
        <translation>
            <numerusform>%n dag(e) siden</numerusform>
            <numerusform>%n dag(e) siden</numerusform>
        </translation>
    </message>
    <message>
        <location filename="../bitcoingui.cpp" line="564"/>
        <source>Up to date</source>
        <translation>Opdateret</translation>
    </message>
    <message>
        <location filename="../bitcoingui.cpp" line="569"/>
        <source>Catching up...</source>
        <translation>Indhenter...</translation>
    </message>
    <message>
        <location filename="../bitcoingui.cpp" line="577"/>
        <source>Last received block was generated %1.</source>
        <translation>Sidst modtagne blok blev genereret %1.</translation>
    </message>
    <message>
        <location filename="../bitcoingui.cpp" line="633"/>
        <source>This transaction is over the size limit.  You can still send it for a fee of %1, which goes to the nodes that process your transaction and helps to support the network.  Do you want to pay the fee?</source>
        <translation>Denne transaktion er over størrelsesbegrænsningen.  Du kan stadig sende den for et gebyr på %1 som går til de noder der behandler din transaktion, og som hjælper med at støtte netværket.  Ønsker du at betale gebyret?</translation>
    </message>
    <message>
        <location filename="../bitcoingui.cpp" line="638"/>
        <source>Sending...</source>
        <translation>Sender...</translation>
    </message>
    <message>
        <location filename="../bitcoingui.cpp" line="823"/>
        <source>Backup Wallet</source>
        <translation type="unfinished">Backup tegnebog</translation>
    </message>
    <message>
        <location filename="../bitcoingui.cpp" line="823"/>
        <source>Wallet Data (*.dat)</source>
        <translation type="unfinished"></translation>
    </message>
    <message>
        <location filename="../bitcoingui.cpp" line="826"/>
        <source>Backup Failed</source>
        <translation type="unfinished"></translation>
    </message>
    <message>
        <location filename="../bitcoingui.cpp" line="826"/>
        <source>There was an error trying to save the wallet data to the new location.</source>
        <translation type="unfinished"></translation>
    </message>
    <message>
<<<<<<< HEAD
        <location filename="../bitcoingui.cpp" line="418"/>
        <source>bitcoin-qt</source>
        <translation>bitcoin-qt</translation>
=======
        <location filename="../bitcoingui.cpp" line="806"/>
        <source>Backup Wallet</source>
        <translation>Backup tegnebog</translation>
    </message>
    <message>
        <location filename="../bitcoingui.cpp" line="244"/>
        <source>About &amp;Qt</source>
        <translation>Om &amp;Qt</translation>
    </message>
    <message>
        <location filename="../bitcoingui.cpp" line="187"/>
        <source>&amp;Overview</source>
        <translation>&amp;Oversigt</translation>
>>>>>>> be2e2845
    </message>
    <message>
        <location filename="../bitcoin.cpp" line="127"/>
        <source>A fatal error occurred. Bitcoin can no longer continue safely and will quit.</source>
        <translation type="unfinished"></translation>
    </message>
</context>
<context>
    <name>DisplayOptionsPage</name>
    <message>
        <location filename="../optionsdialog.cpp" line="273"/>
        <source>&amp;Unit to show amounts in: </source>
        <translation>&amp;Enhed at vise beløb i: </translation>
    </message>
    <message>
        <location filename="../optionsdialog.cpp" line="277"/>
        <source>Choose the default subdivision unit to show in the interface, and when sending coins</source>
        <translation>Vælg den standard underopdelingsenhed som skal vises i brugergrænsefladen, og når du sender coins</translation>
    </message>
    <message>
        <location filename="../optionsdialog.cpp" line="284"/>
        <source>&amp;Display addresses in transaction list</source>
        <translation>&amp;Vis adresser i transaktionensliste</translation>
    </message>
    <message>
        <location filename="../optionsdialog.cpp" line="285"/>
        <source>Whether to show Bitcoin addresses in the transaction list</source>
        <translation type="unfinished"></translation>
    </message>
</context>
<context>
    <name>EditAddressDialog</name>
    <message>
        <location filename="../forms/editaddressdialog.ui" line="14"/>
        <source>Edit Address</source>
        <translation>Rediger Adresse</translation>
    </message>
    <message>
        <location filename="../forms/editaddressdialog.ui" line="25"/>
        <source>&amp;Label</source>
        <translation>&amp;Etiket</translation>
    </message>
    <message>
        <location filename="../forms/editaddressdialog.ui" line="35"/>
        <source>The label associated with this address book entry</source>
        <translation>Etiketten forbundet med denne post i adressekartoteket</translation>
    </message>
    <message>
        <location filename="../forms/editaddressdialog.ui" line="42"/>
        <source>&amp;Address</source>
        <translation>&amp;Adresse</translation>
    </message>
    <message>
        <location filename="../forms/editaddressdialog.ui" line="52"/>
        <source>The address associated with this address book entry. This can only be modified for sending addresses.</source>
        <translation>Adressen tilknyttet til denne post i adressekartoteket. Dette kan kun ændres for afsendelsesadresser.</translation>
    </message>
    <message>
        <location filename="../editaddressdialog.cpp" line="20"/>
        <source>New receiving address</source>
        <translation>Ny modtagelsesadresse</translation>
    </message>
    <message>
        <location filename="../editaddressdialog.cpp" line="24"/>
        <source>New sending address</source>
        <translation>Ny afsendelsesadresse</translation>
    </message>
    <message>
        <location filename="../editaddressdialog.cpp" line="27"/>
        <source>Edit receiving address</source>
        <translation>Rediger modtagelsesadresse</translation>
    </message>
    <message>
        <location filename="../editaddressdialog.cpp" line="31"/>
        <source>Edit sending address</source>
        <translation>Rediger afsendelsesadresse</translation>
    </message>
    <message>
        <location filename="../editaddressdialog.cpp" line="91"/>
        <source>The entered address &quot;%1&quot; is already in the address book.</source>
        <translation>Den indtastede adresse &quot;%1&quot; er allerede i adressebogen.</translation>
    </message>
    <message>
        <location filename="../editaddressdialog.cpp" line="101"/>
        <source>Could not unlock wallet.</source>
        <translation>Kunne ikke låse tegnebog op.</translation>
    </message>
    <message>
        <location filename="../editaddressdialog.cpp" line="96"/>
        <source>The entered address &quot;%1&quot; is not a valid bitcoin address.</source>
        <translation>Den indtastede adresse &quot;%1&quot; er ikke en gyldig bitcoinadresse.</translation>
    </message>
    <message>
        <location filename="../editaddressdialog.cpp" line="106"/>
        <source>New key generation failed.</source>
        <translation>Ny nøglegenerering mislykkedes.</translation>
    </message>
</context>
<context>
    <name>MainOptionsPage</name>
    <message>
        <location filename="../optionsdialog.cpp" line="210"/>
        <source>Port of the proxy (e.g. 1234)</source>
        <translation>Porten på proxyen (f.eks. 1234)</translation>
    </message>
    <message>
        <location filename="../optionsdialog.cpp" line="171"/>
        <source>&amp;Start Bitcoin on window system startup</source>
        <translation>&amp;Start Bitcoin når systemet startes</translation>
    </message>
    <message>
        <location filename="../optionsdialog.cpp" line="172"/>
        <source>Automatically start Bitcoin after the computer is turned on</source>
        <translation>Start Bitcoin automatisk efter at computeren er tændt</translation>
    </message>
    <message>
        <location filename="../optionsdialog.cpp" line="176"/>
        <source>&amp;Minimize to the tray instead of the taskbar</source>
        <translation>&amp;Minimer til systembakken i stedet for proceslinjen</translation>
    </message>
    <message>
        <location filename="../optionsdialog.cpp" line="177"/>
        <source>Show only a tray icon after minimizing the window</source>
        <translation>Vis kun et systembakkeikon efter minimering af vinduet</translation>
    </message>
    <message>
        <location filename="../optionsdialog.cpp" line="185"/>
        <source>Map port using &amp;UPnP</source>
        <translation>Konfigurer port vha. &amp;UPnP</translation>
    </message>
    <message>
        <location filename="../optionsdialog.cpp" line="180"/>
        <source>M&amp;inimize on close</source>
        <translation>M&amp;inimer ved lukning</translation>
    </message>
    <message>
        <location filename="../optionsdialog.cpp" line="186"/>
        <source>Automatically open the Bitcoin client port on the router. This only works when your router supports UPnP and it is enabled.</source>
        <translation>Åbn Bitcoinklient-porten på routeren automatisk. Dette virker kun når din router understøtter UPnP og UPnP er aktiveret.</translation>
    </message>
    <message>
        <location filename="../optionsdialog.cpp" line="181"/>
        <source>Minimize instead of exit the application when the window is closed. When this option is enabled, the application will be closed only after selecting Quit in the menu.</source>
        <translation>Minimer i stedet for at afslutte programmet når vinduet lukkes. Når denne indstilling er valgt vil programmet kun blive lukket når du har valgt Afslut i menuen.</translation>
    </message>
    <message>
        <location filename="../optionsdialog.cpp" line="189"/>
        <source>&amp;Connect through SOCKS4 proxy:</source>
        <translation>&amp;Forbind gennem SOCKS4 proxy:</translation>
    </message>
    <message>
        <location filename="../optionsdialog.cpp" line="190"/>
        <source>Connect to the Bitcoin network through a SOCKS4 proxy (e.g. when connecting through Tor)</source>
        <translation>Opret forbindelse til Bitconnetværket via en SOCKS4 proxy (f.eks. ved tilslutning gennem Tor)</translation>
    </message>
    <message>
        <location filename="../optionsdialog.cpp" line="195"/>
        <source>Proxy &amp;IP: </source>
        <translation>Proxy-&amp;IP:</translation>
    </message>
    <message>
        <location filename="../optionsdialog.cpp" line="201"/>
        <source>IP address of the proxy (e.g. 127.0.0.1)</source>
        <translation>IP-adressen på proxyen (f.eks. 127.0.0.1)</translation>
    </message>
    <message>
        <location filename="../optionsdialog.cpp" line="204"/>
        <source>&amp;Port: </source>
        <translation>&amp;Port:</translation>
    </message>
    <message>
        <location filename="../optionsdialog.cpp" line="216"/>
        <source>Optional transaction fee per kB that helps make sure your transactions are processed quickly. Most transactions are 1 kB. Fee 0.01 recommended.</source>
        <translation>Valgfri transaktionsgebyr pr. kB, der hjælper dine transaktioner med at blive behandlet hurtigt. De fleste transaktioner er på 1 kB. Gebyr på 0.01 anbefales.</translation>
    </message>
    <message>
        <location filename="../optionsdialog.cpp" line="222"/>
        <source>Pay transaction &amp;fee</source>
        <translation>Betal transaktions&amp;gebyr</translation>
    </message>
    <message>
        <location filename="../optionsdialog.cpp" line="232"/>
        <source>Detach databases at shutdown</source>
        <translation type="unfinished"></translation>
    </message>
    <message>
        <location filename="../optionsdialog.cpp" line="233"/>
        <source>Detach block and address databases at shutdown. This means they can be moved to another data directory, but it slows down shutdown. The wallet is always detached.</source>
        <translation type="unfinished"></translation>
    </message>
</context>
<context>
    <name>MessagePage</name>
    <message>
        <location filename="../forms/messagepage.ui" line="14"/>
        <source>Message</source>
        <translation>Besked</translation>
    </message>
    <message>
        <location filename="../forms/messagepage.ui" line="20"/>
        <source>You can sign messages with your addresses to prove you own them. Be careful not to sign anything vague, as phishing attacks may try to trick you into signing your identity over to them. Only sign fully-detailed statements you agree to.</source>
        <translation type="unfinished"></translation>
    </message>
    <message>
        <location filename="../forms/messagepage.ui" line="38"/>
        <source>The address to sign the message with  (e.g. 1NS17iag9jJgTHD1VXjvLCEnZuQ3rJDE9L)</source>
        <translation type="unfinished">Indtast en Bitcoinadresse (f.eks. 1NS17iag9jJgTHD1VXjvLCEnZuQ3rJDE9L)</translation>
    </message>
    <message>
        <location filename="../forms/messagepage.ui" line="48"/>
        <source>Choose adress from address book</source>
        <translation>Vælg adresse fra adressebog</translation>
    </message>
    <message>
        <location filename="../forms/messagepage.ui" line="58"/>
        <source>Alt+A</source>
        <translation>Alt+A</translation>
    </message>
    <message>
        <location filename="../forms/messagepage.ui" line="81"/>
        <source>Alt+P</source>
        <translation>Alt+P</translation>
    </message>
    <message>
        <location filename="../forms/messagepage.ui" line="93"/>
        <source>Enter the message you want to sign here</source>
        <translation type="unfinished"></translation>
    </message>
    <message>
        <location filename="../forms/messagepage.ui" line="105"/>
        <source>Click &quot;Sign Message&quot; to get signature</source>
        <translation type="unfinished"></translation>
    </message>
    <message>
        <location filename="../forms/messagepage.ui" line="117"/>
        <source>Sign a message to prove you own this address</source>
        <translation type="unfinished"></translation>
    </message>
    <message>
        <location filename="../forms/messagepage.ui" line="120"/>
        <source>&amp;Sign Message</source>
        <translation type="unfinished"></translation>
    </message>
    <message>
        <location filename="../forms/messagepage.ui" line="131"/>
        <source>Copy the current signature to the system clipboard</source>
        <translation type="unfinished"></translation>
    </message>
    <message>
        <location filename="../forms/messagepage.ui" line="134"/>
        <source>&amp;Copy to Clipboard</source>
        <translation>&amp;Kopier til Udklipsholder</translation>
    </message>
    <message>
        <location filename="../forms/messagepage.ui" line="71"/>
        <source>Paste address from clipboard</source>
        <translation>Indsæt adresse fra udklipsholderen</translation>
    </message>
    <message>
        <location filename="../messagepage.cpp" line="74"/>
        <source>%1 is not a valid address.</source>
        <translation type="unfinished">Den indtastede adresse &quot;%1&quot; er ikke en gyldig bitcoinadresse.</translation>
    </message>
    <message>
        <location filename="../messagepage.cpp" line="74"/>
        <location filename="../messagepage.cpp" line="89"/>
        <location filename="../messagepage.cpp" line="101"/>
        <source>Error signing</source>
        <translation type="unfinished"></translation>
    </message>
    <message>
        <location filename="../messagepage.cpp" line="89"/>
        <source>Private key for %1 is not available.</source>
        <translation type="unfinished"></translation>
    </message>
    <message>
        <location filename="../messagepage.cpp" line="101"/>
        <source>Sign failed</source>
        <translation type="unfinished"></translation>
    </message>
</context>
<context>
    <name>OptionsDialog</name>
    <message>
        <location filename="../optionsdialog.cpp" line="85"/>
        <source>Display</source>
        <translation>Visning</translation>
    </message>
    <message>
        <location filename="../optionsdialog.cpp" line="105"/>
        <source>Options</source>
        <translation>Indstillinger</translation>
    </message>
    <message>
        <location filename="../optionsdialog.cpp" line="80"/>
        <source>Main</source>
        <translation>Generelt</translation>
    </message>
</context>
<context>
    <name>OverviewPage</name>
    <message>
        <location filename="../forms/overviewpage.ui" line="14"/>
        <source>Form</source>
        <translation>Formular</translation>
    </message>
    <message>
        <location filename="../forms/overviewpage.ui" line="40"/>
        <source>Balance:</source>
        <translation>Saldo:</translation>
    </message>
    <message>
        <location filename="../overviewpage.cpp" line="111"/>
        <source>Total number of transactions in wallet</source>
        <translation>Samlede antal transaktioner i tegnebogen</translation>
    </message>
    <message>
        <location filename="../forms/overviewpage.ui" line="54"/>
        <source>Number of transactions:</source>
        <translation>Antal transaktioner:</translation>
    </message>
    <message>
        <location filename="../forms/overviewpage.ui" line="61"/>
        <source>0</source>
        <translation>0</translation>
    </message>
    <message>
        <location filename="../forms/overviewpage.ui" line="68"/>
        <source>Unconfirmed:</source>
        <translation>Ubekræftede:</translation>
    </message>
    <message>
        <location filename="../forms/overviewpage.ui" line="88"/>
        <source>Wallet</source>
        <translation>tegnebog</translation>
    </message>
    <message>
        <location filename="../forms/overviewpage.ui" line="124"/>
        <source>&lt;b&gt;Recent transactions&lt;/b&gt;</source>
        <translation>&lt;b&gt;Nyeste transaktioner&lt;/b&gt;</translation>
    </message>
    <message>
        <location filename="../overviewpage.cpp" line="103"/>
        <source>Your current balance</source>
        <translation>Din nuværende saldo</translation>
    </message>
    <message>
        <location filename="../overviewpage.cpp" line="108"/>
        <source>Total of transactions that have yet to be confirmed, and do not yet count toward the current balance</source>
        <translation>Summen af ​​transaktioner, der endnu ikke er bekræftet, og endnu ikke er inkluderet i den nuværende saldo</translation>
    </message>
</context>
<context>
    <name>QRCodeDialog</name>
    <message>
        <location filename="../forms/qrcodedialog.ui" line="144"/>
        <source>Message:</source>
        <translation>Besked:</translation>
    </message>
    <message>
        <location filename="../forms/qrcodedialog.ui" line="70"/>
        <source>Amount:</source>
        <translation>Beløb:</translation>
    </message>
    <message>
        <location filename="../forms/qrcodedialog.ui" line="32"/>
        <source>QR Code</source>
        <translation type="unfinished"></translation>
    </message>
    <message>
        <location filename="../forms/qrcodedialog.ui" line="55"/>
        <source>Request Payment</source>
        <translation type="unfinished"></translation>
    </message>
    <message>
        <location filename="../forms/qrcodedialog.ui" line="105"/>
        <source>BTC</source>
        <translation></translation>
    </message>
    <message>
        <location filename="../forms/qrcodedialog.ui" line="121"/>
        <source>Label:</source>
        <translation>Etiket:</translation>
    </message>
    <message>
        <location filename="../forms/qrcodedialog.ui" line="186"/>
        <source>&amp;Save As...</source>
        <translation type="unfinished"></translation>
    </message>
    <message>
        <location filename="../forms/qrcodedialog.ui" line="14"/>
        <source>Dialog</source>
        <translation>Dialog</translation>
    </message>
    <message>
        <location filename="../qrcodedialog.cpp" line="46"/>
        <source>Error encoding URI into QR Code.</source>
        <translation type="unfinished"></translation>
    </message>
    <message>
        <location filename="../qrcodedialog.cpp" line="64"/>
        <source>Resulting URI too long, try to reduce the text for label / message.</source>
        <translation type="unfinished"></translation>
    </message>
    <message>
        <location filename="../qrcodedialog.cpp" line="121"/>
        <source>Save Image...</source>
        <translation type="unfinished"></translation>
    </message>
    <message>
        <location filename="../qrcodedialog.cpp" line="121"/>
        <source>PNG Images (*.png)</source>
        <translation type="unfinished"></translation>
    </message>
</context>
<context>
    <name>SendCoinsDialog</name>
    <message>
        <location filename="../forms/sendcoinsdialog.ui" line="144"/>
        <source>Confirm the send action</source>
        <translation>Bekræft afsendelsen</translation>
    </message>
    <message>
        <location filename="../sendcoinsdialog.cpp" line="95"/>
        <source>&lt;b&gt;%1&lt;/b&gt; to %2 (%3)</source>
        <translation>&lt;b&gt;%1&lt;/b&gt; til %2 (%3)</translation>
    </message>
    <message>
        <location filename="../sendcoinsdialog.cpp" line="100"/>
        <source>Confirm send coins</source>
        <translation>Bekræft afsendelse af coins</translation>
    </message>
    <message>
        <location filename="../sendcoinsdialog.cpp" line="101"/>
        <source>Are you sure you want to send %1?</source>
        <translation>Er du sikker på at du vil sende %1?</translation>
    </message>
    <message>
        <location filename="../sendcoinsdialog.cpp" line="101"/>
        <source> and </source>
        <translation> og </translation>
    </message>
    <message>
        <location filename="../forms/sendcoinsdialog.ui" line="14"/>
        <location filename="../sendcoinsdialog.cpp" line="123"/>
        <location filename="../sendcoinsdialog.cpp" line="128"/>
        <location filename="../sendcoinsdialog.cpp" line="133"/>
        <location filename="../sendcoinsdialog.cpp" line="138"/>
        <location filename="../sendcoinsdialog.cpp" line="144"/>
        <location filename="../sendcoinsdialog.cpp" line="149"/>
        <location filename="../sendcoinsdialog.cpp" line="154"/>
        <source>Send Coins</source>
        <translation>Send Coins</translation>
    </message>
    <message>
        <location filename="../forms/sendcoinsdialog.ui" line="64"/>
        <source>Send to multiple recipients at once</source>
        <translation>Send til flere modtagere på én gang</translation>
    </message>
    <message>
        <location filename="../forms/sendcoinsdialog.ui" line="67"/>
        <source>&amp;Add recipient...</source>
        <translation>&amp;Tilføj modtager...</translation>
    </message>
    <message>
        <location filename="../forms/sendcoinsdialog.ui" line="84"/>
        <source>Remove all transaction fields</source>
        <translation type="unfinished"></translation>
    </message>
    <message>
        <location filename="../forms/sendcoinsdialog.ui" line="87"/>
        <source>Clear all</source>
        <translation>Ryd alle</translation>
    </message>
    <message>
        <location filename="../forms/sendcoinsdialog.ui" line="106"/>
        <source>Balance:</source>
        <translation>Saldo:</translation>
    </message>
    <message>
        <location filename="../forms/sendcoinsdialog.ui" line="113"/>
        <source>123.456 BTC</source>
        <translation>123.456 BTC</translation>
    </message>
    <message>
        <location filename="../forms/sendcoinsdialog.ui" line="147"/>
        <source>&amp;Send</source>
        <translation>&amp;Afsend</translation>
    </message>
    <message>
        <location filename="../sendcoinsdialog.cpp" line="124"/>
        <source>The recipient address is not valid, please recheck.</source>
        <translation>Modtagerens adresse er ikke gyldig. Tjek venligst adressen igen.</translation>
    </message>
    <message>
        <location filename="../sendcoinsdialog.cpp" line="129"/>
        <source>The amount to pay must be larger than 0.</source>
        <translation>Beløbet til betaling skal være større end 0.</translation>
    </message>
    <message>
        <location filename="../sendcoinsdialog.cpp" line="134"/>
        <source>The amount exceeds your balance.</source>
        <translation>Beløbet overstiger din saldo.</translation>
    </message>
    <message>
        <location filename="../sendcoinsdialog.cpp" line="139"/>
        <source>The total exceeds your balance when the %1 transaction fee is included.</source>
        <translation>Totalen overstiger din saldo når %1 transaktionsgebyr er inkluderet.</translation>
    </message>
    <message>
        <location filename="../sendcoinsdialog.cpp" line="145"/>
        <source>Duplicate address found, can only send to each address once per send operation.</source>
        <translation>Duplikeret adresse fundet. Du kan kun sende til hver adresse en gang pr. afsendelse.</translation>
    </message>
    <message>
        <location filename="../sendcoinsdialog.cpp" line="150"/>
        <source>Error: Transaction creation failed.</source>
        <translation>Fejl: Oprettelse af transaktionen mislykkedes.</translation>
    </message>
    <message>
        <location filename="../sendcoinsdialog.cpp" line="155"/>
        <source>Error: The transaction was rejected. This might happen if some of the coins in your wallet were already spent, such as if you used a copy of wallet.dat and coins were spent in the copy but not marked as spent here.</source>
        <translation>Fejl: Transaktionen blev afvist. Dette kan ske hvis nogle af dine coins i din tegnebog allerede var brugt, som hvis du brugte en kopi af wallet.dat og dine coins er blevet brugt i kopien, men ikke er markeret som brugt her.</translation>
    </message>
</context>
<context>
    <name>SendCoinsEntry</name>
    <message>
        <location filename="../forms/sendcoinsentry.ui" line="14"/>
        <source>Form</source>
        <translation>Formular</translation>
    </message>
    <message>
        <location filename="../forms/sendcoinsentry.ui" line="29"/>
        <source>A&amp;mount:</source>
        <translation>B&amp;eløb:</translation>
    </message>
    <message>
        <location filename="../forms/sendcoinsentry.ui" line="42"/>
        <source>Pay &amp;To:</source>
        <translation>Betal &amp;Til:</translation>
    </message>
    <message>
        <location filename="../forms/sendcoinsentry.ui" line="66"/>
        <location filename="../sendcoinsentry.cpp" line="26"/>
        <source>Enter a label for this address to add it to your address book</source>
        <translation>Indtast en etiket for denne adresse for at føje den til din adressebog</translation>
    </message>
    <message>
        <location filename="../forms/sendcoinsentry.ui" line="75"/>
        <source>&amp;Label:</source>
        <translation>&amp;Etiket:</translation>
    </message>
    <message>
        <location filename="../forms/sendcoinsentry.ui" line="103"/>
        <source>Choose address from address book</source>
        <translation>Vælg adresse fra adressebog</translation>
    </message>
    <message>
        <location filename="../forms/sendcoinsentry.ui" line="120"/>
        <source>Paste address from clipboard</source>
        <translation>Indsæt adresse fra udklipsholderen</translation>
    </message>
    <message>
        <location filename="../forms/sendcoinsentry.ui" line="130"/>
        <source>Alt+P</source>
        <translation>Alt+P</translation>
    </message>
    <message>
        <location filename="../forms/sendcoinsentry.ui" line="113"/>
        <source>Alt+A</source>
        <translation>Alt+A</translation>
    </message>
    <message>
        <location filename="../forms/sendcoinsentry.ui" line="93"/>
        <source>The address to send the payment to  (e.g. 1NS17iag9jJgTHD1VXjvLCEnZuQ3rJDE9L)</source>
        <translation>Adresse som betalingen skal sendes til  (f.eks. 1NS17iag9jJgTHD1VXjvLCEnZuQ3rJDE9L)</translation>
    </message>
    <message>
        <location filename="../forms/sendcoinsentry.ui" line="137"/>
        <source>Remove this recipient</source>
        <translation>Fjern denne modtager</translation>
    </message>
    <message>
        <location filename="../sendcoinsentry.cpp" line="25"/>
        <source>Enter a Bitcoin address (e.g. 1NS17iag9jJgTHD1VXjvLCEnZuQ3rJDE9L)</source>
        <translation>Indtast en Bitcoinadresse (f.eks. 1NS17iag9jJgTHD1VXjvLCEnZuQ3rJDE9L)</translation>
    </message>
</context>
<context>
    <name>TransactionDesc</name>
    <message>
        <location filename="../transactiondesc.cpp" line="20"/>
        <source>Open for %1 blocks</source>
        <translation>Åben for %1 blokke</translation>
    </message>
    <message>
        <location filename="../transactiondesc.cpp" line="50"/>
        <source>&lt;b&gt;Status:&lt;/b&gt; </source>
        <translation>&lt;b&gt;Status:&lt;/b&gt; </translation>
    </message>
    <message>
        <location filename="../transactiondesc.cpp" line="55"/>
        <source>, has not been successfully broadcast yet</source>
        <translation>, er ikke blevet transmitteret endnu</translation>
    </message>
    <message>
        <location filename="../transactiondesc.cpp" line="59"/>
        <source>, broadcast through %1 nodes</source>
        <translation>, transmitteret via %1 noder</translation>
    </message>
    <message>
        <location filename="../transactiondesc.cpp" line="76"/>
        <location filename="../transactiondesc.cpp" line="93"/>
        <source>&lt;b&gt;From:&lt;/b&gt; </source>
        <translation>&lt;b&gt;Fra:&lt;/b&gt; </translation>
    </message>
    <message>
        <location filename="../transactiondesc.cpp" line="97"/>
        <source> (yours, label: </source>
        <translation> (din, etiket:</translation>
    </message>
    <message>
        <location filename="../transactiondesc.cpp" line="99"/>
        <source> (yours)</source>
        <translation> (din)</translation>
    </message>
    <message>
        <location filename="../transactiondesc.cpp" line="22"/>
        <source>Open until %1</source>
        <translation>Åben indtil %1</translation>
    </message>
    <message>
        <location filename="../transactiondesc.cpp" line="30"/>
        <source>%1/unconfirmed</source>
        <translation>%1/ubekræftet</translation>
    </message>
    <message>
        <location filename="../transactiondesc.cpp" line="93"/>
        <source>unknown</source>
        <translation>ukendt</translation>
    </message>
    <message>
        <location filename="../transactiondesc.cpp" line="136"/>
        <source>(%1 matures in %2 more blocks)</source>
        <translation>(%1 modnes i %2 blokke mere)</translation>
    </message>
    <message>
        <location filename="../transactiondesc.cpp" line="134"/>
        <location filename="../transactiondesc.cpp" line="148"/>
        <location filename="../transactiondesc.cpp" line="193"/>
        <location filename="../transactiondesc.cpp" line="210"/>
        <source>&lt;b&gt;Credit:&lt;/b&gt; </source>
        <translation>&lt;b&gt;Kredit:&lt;/b&gt; </translation>
    </message>
    <message>
        <location filename="../transactiondesc.cpp" line="28"/>
        <source>%1/offline?</source>
        <translation>%1/offline?</translation>
    </message>
    <message>
        <location filename="../transactiondesc.cpp" line="32"/>
        <source>%1 confirmations</source>
        <translation>%1 bekræftelser</translation>
    </message>
    <message>
        <location filename="../transactiondesc.cpp" line="57"/>
        <source>, broadcast through %1 node</source>
        <translation>, transmitteret via %1 node</translation>
    </message>
    <message>
        <location filename="../transactiondesc.cpp" line="63"/>
        <source>&lt;b&gt;Date:&lt;/b&gt; </source>
        <translation>&lt;b&gt;Dato:&lt;/b&gt; </translation>
    </message>
    <message>
        <location filename="../transactiondesc.cpp" line="70"/>
        <source>&lt;b&gt;Source:&lt;/b&gt; Generated&lt;br&gt;</source>
        <translation>&lt;b&gt;Kilde:&lt;/b&gt; Genereret&lt;br&gt;</translation>
    </message>
    <message>
        <location filename="../transactiondesc.cpp" line="94"/>
        <location filename="../transactiondesc.cpp" line="117"/>
        <location filename="../transactiondesc.cpp" line="176"/>
        <source>&lt;b&gt;To:&lt;/b&gt; </source>
        <translation>&lt;b&gt;Til:&lt;/b&gt;</translation>
    </message>
    <message>
        <location filename="../transactiondesc.cpp" line="140"/>
        <source>(not accepted)</source>
        <translation>(ikke accepteret)</translation>
    </message>
    <message>
        <location filename="../transactiondesc.cpp" line="184"/>
        <location filename="../transactiondesc.cpp" line="192"/>
        <location filename="../transactiondesc.cpp" line="207"/>
        <source>&lt;b&gt;Debit:&lt;/b&gt; </source>
        <translation>&lt;b&gt;Debet:&lt;/b&gt;</translation>
    </message>
    <message>
        <location filename="../transactiondesc.cpp" line="198"/>
        <source>&lt;b&gt;Transaction fee:&lt;/b&gt; </source>
        <translation>&lt;b&gt;Transaktionsgebyr:&lt;/b&gt;</translation>
    </message>
    <message>
        <location filename="../transactiondesc.cpp" line="214"/>
        <source>&lt;b&gt;Net amount:&lt;/b&gt; </source>
        <translation>&lt;b&gt;Nettobeløb:&lt;/b&gt; </translation>
    </message>
    <message>
        <location filename="../transactiondesc.cpp" line="220"/>
        <source>Message:</source>
        <translation>Besked:</translation>
    </message>
    <message>
        <location filename="../transactiondesc.cpp" line="222"/>
        <source>Comment:</source>
        <translation>Kommentar:</translation>
    </message>
    <message>
        <location filename="../transactiondesc.cpp" line="224"/>
        <source>Transaction ID:</source>
        <translation type="unfinished"></translation>
    </message>
    <message>
        <location filename="../transactiondesc.cpp" line="227"/>
        <source>Generated coins must wait 120 blocks before they can be spent.  When you generated this block, it was broadcast to the network to be added to the block chain.  If it fails to get into the chain, it will change to &quot;not accepted&quot; and not be spendable.  This may occasionally happen if another node generates a block within a few seconds of yours.</source>
        <translation>Genererede coins skal vente 120 blokke, før de kan blive brugt.  Da du  genererede denne blok blev det transmitteret til netværket, for at blive føjet til blokkæden.  Hvis det mislykkes at komme ind i kæden, vil den skifte til &quot;ikke godkendt&quot;, og ikke blive kunne bruges.  Dette kan lejlighedsvis ske, hvis en anden node genererer en blok inden for få sekunder af din.</translation>
    </message>
</context>
<context>
    <name>TransactionDescDialog</name>
    <message>
        <location filename="../forms/transactiondescdialog.ui" line="14"/>
        <source>Transaction details</source>
        <translation>Transaktionsdetaljer</translation>
    </message>
    <message>
        <location filename="../forms/transactiondescdialog.ui" line="20"/>
        <source>This pane shows a detailed description of the transaction</source>
        <translation>Denne rude viser en detaljeret beskrivelse af transaktionen</translation>
    </message>
</context>
<context>
    <name>TransactionTableModel</name>
    <message>
        <location filename="../transactiontablemodel.cpp" line="358"/>
        <source>Mined</source>
        <translation>Minerede</translation>
    </message>
    <message>
        <location filename="../transactiontablemodel.cpp" line="214"/>
        <source>Amount</source>
        <translation>Beløb</translation>
    </message>
    <message numerus="yes">
        <location filename="../transactiontablemodel.cpp" line="277"/>
        <source>Open for %n block(s)</source>
        <translation>
            <numerusform>Åben for %n blok(ke)</numerusform>
            <numerusform>Åben for %n blok(ke)</numerusform>
        </translation>
    </message>
    <message>
        <location filename="../transactiontablemodel.cpp" line="280"/>
        <source>Open until %1</source>
        <translation>Åben indtil %1</translation>
    </message>
    <message>
        <location filename="../transactiontablemodel.cpp" line="214"/>
        <source>Address</source>
        <translation>Adresse</translation>
    </message>
    <message>
        <location filename="../transactiontablemodel.cpp" line="283"/>
        <source>Offline (%1 confirmations)</source>
        <translation>Offline (%1 bekræftelser)</translation>
    </message>
    <message>
        <location filename="../transactiontablemodel.cpp" line="356"/>
        <source>Payment to yourself</source>
        <translation>Betaling til dig selv</translation>
    </message>
    <message>
        <location filename="../transactiontablemodel.cpp" line="289"/>
        <source>Confirmed (%1 confirmations)</source>
        <translation>Bekræftet (%1 bekræftelser)</translation>
    </message>
    <message>
        <location filename="../transactiontablemodel.cpp" line="303"/>
        <source>This block was not received by any other nodes and will probably not be accepted!</source>
        <translation>Denne blok blev ikke modtaget af nogen andre noder, og vil formentlig ikke blive accepteret!</translation>
    </message>
    <message>
        <location filename="../transactiontablemodel.cpp" line="306"/>
        <source>Generated but not accepted</source>
        <translation>Genereret, men ikke accepteret</translation>
    </message>
    <message>
        <location filename="../transactiontablemodel.cpp" line="349"/>
        <source>Received with</source>
        <translation>Modtaget med</translation>
    </message>
    <message>
        <location filename="../transactiontablemodel.cpp" line="354"/>
        <source>Sent to</source>
        <translation>Sendt til</translation>
    </message>
    <message>
        <location filename="../transactiontablemodel.cpp" line="396"/>
        <source>(n/a)</source>
        <translation>(n/a)</translation>
    </message>
    <message>
        <location filename="../transactiontablemodel.cpp" line="595"/>
        <source>Transaction status. Hover over this field to show number of confirmations.</source>
        <translation>Transactionsstatus. Hold musen over dette felt for at vise antallet af bekræftelser.</translation>
    </message>
    <message>
        <location filename="../transactiontablemodel.cpp" line="597"/>
        <source>Date and time that the transaction was received.</source>
        <translation>Dato og tid for at transaktionen blev modtaget.</translation>
    </message>
    <message>
        <location filename="../transactiontablemodel.cpp" line="599"/>
        <source>Type of transaction.</source>
        <translation>Type af transaktion.</translation>
    </message>
    <message>
        <location filename="../transactiontablemodel.cpp" line="601"/>
        <source>Destination address of transaction.</source>
        <translation>Destinationsadresse for transaktion.</translation>
    </message>
    <message>
        <location filename="../transactiontablemodel.cpp" line="603"/>
        <source>Amount removed from or added to balance.</source>
        <translation>Beløb fjernet eller tilføjet balance.</translation>
    </message>
    <message>
        <location filename="../transactiontablemodel.cpp" line="214"/>
        <source>Date</source>
        <translation>Dato</translation>
    </message>
    <message>
        <location filename="../transactiontablemodel.cpp" line="286"/>
        <source>Unconfirmed (%1 of %2 confirmations)</source>
        <translation>Ubekræftet (%1 af %2 bekræftelser)</translation>
    </message>
    <message>
        <location filename="../transactiontablemodel.cpp" line="214"/>
        <source>Type</source>
        <translation>Type</translation>
    </message>
    <message>
        <location filename="../transactiontablemodel.cpp" line="351"/>
        <source>Received from</source>
        <translation>Modtaget fra</translation>
    </message>
    <message numerus="yes">
        <location filename="../transactiontablemodel.cpp" line="297"/>
        <source>Mined balance will be available in %n more blocks</source>
        <translation>
            <numerusform>Minerede balance vil være tilgængelig om %n blok(ke)</numerusform>
            <numerusform>Minerede balance vil være tilgængelig om %n blok(ke)</numerusform>
        </translation>
    </message>
</context>
<context>
    <name>TransactionView</name>
    <message>
        <location filename="../transactionview.cpp" line="78"/>
        <source>Other</source>
        <translation>Andet</translation>
    </message>
    <message>
        <location filename="../transactionview.cpp" line="124"/>
        <source>Copy address</source>
        <translation>Kopier adresse</translation>
    </message>
    <message>
        <location filename="../transactionview.cpp" line="125"/>
        <source>Copy label</source>
        <translation>Kopier etiket</translation>
    </message>
    <message>
        <location filename="../transactionview.cpp" line="126"/>
        <source>Copy amount</source>
        <translation type="unfinished"></translation>
    </message>
    <message>
        <location filename="../transactionview.cpp" line="279"/>
        <source>Confirmed</source>
        <translation>Bekræftet</translation>
    </message>
    <message>
        <location filename="../transactionview.cpp" line="281"/>
        <source>Type</source>
        <translation>Type</translation>
    </message>
    <message>
        <location filename="../transactionview.cpp" line="282"/>
        <source>Label</source>
        <translation>Etiket</translation>
    </message>
    <message>
        <location filename="../transactionview.cpp" line="289"/>
        <source>Error exporting</source>
        <translation>Fejl under eksport</translation>
    </message>
    <message>
        <location filename="../transactionview.cpp" line="384"/>
        <source>Range:</source>
        <translation>Interval:</translation>
    </message>
    <message>
        <location filename="../transactionview.cpp" line="284"/>
        <source>Amount</source>
        <translation>Beløb</translation>
    </message>
    <message>
        <location filename="../transactionview.cpp" line="55"/>
        <location filename="../transactionview.cpp" line="71"/>
        <source>All</source>
        <translation>Alle</translation>
    </message>
    <message>
        <location filename="../transactionview.cpp" line="61"/>
        <source>Range...</source>
        <translation>Interval...</translation>
    </message>
    <message>
        <location filename="../transactionview.cpp" line="57"/>
        <source>This week</source>
        <translation>Denne uge</translation>
    </message>
    <message>
        <location filename="../transactionview.cpp" line="58"/>
        <source>This month</source>
        <translation>Denne måned</translation>
    </message>
    <message>
        <location filename="../transactionview.cpp" line="59"/>
        <source>Last month</source>
        <translation>Sidste måned</translation>
    </message>
    <message>
        <location filename="../transactionview.cpp" line="60"/>
        <source>This year</source>
        <translation>Dette år</translation>
    </message>
    <message>
        <location filename="../transactionview.cpp" line="72"/>
        <source>Received with</source>
        <translation>Modtaget med</translation>
    </message>
    <message>
        <location filename="../transactionview.cpp" line="74"/>
        <source>Sent to</source>
        <translation>Sendt til</translation>
    </message>
    <message>
        <location filename="../transactionview.cpp" line="76"/>
        <source>To yourself</source>
        <translation>Til dig selv</translation>
    </message>
    <message>
        <location filename="../transactionview.cpp" line="289"/>
        <source>Could not write to file %1.</source>
        <translation>Kunne ikke skrive til filen %1.</translation>
    </message>
    <message>
        <location filename="../transactionview.cpp" line="77"/>
        <source>Mined</source>
        <translation>Minerede</translation>
    </message>
    <message>
        <location filename="../transactionview.cpp" line="84"/>
        <source>Enter address or label to search</source>
        <translation>Indtast adresse eller etiket for at søge</translation>
    </message>
    <message>
        <location filename="../transactionview.cpp" line="270"/>
        <source>Export Transaction Data</source>
        <translation>Eksportér Transaktionsdata</translation>
    </message>
    <message>
        <location filename="../transactionview.cpp" line="271"/>
        <source>Comma separated file (*.csv)</source>
        <translation>Kommasepareret fil (*.csv)</translation>
    </message>
    <message>
        <location filename="../transactionview.cpp" line="283"/>
        <source>Address</source>
        <translation>Adresse</translation>
    </message>
    <message>
        <location filename="../transactionview.cpp" line="285"/>
        <source>ID</source>
        <translation>ID</translation>
    </message>
    <message>
        <location filename="../transactionview.cpp" line="392"/>
        <source>to</source>
        <translation>til</translation>
    </message>
    <message>
        <location filename="../transactionview.cpp" line="56"/>
        <source>Today</source>
        <translation>I dag</translation>
    </message>
    <message>
        <location filename="../transactionview.cpp" line="90"/>
        <source>Min amount</source>
        <translation>Min. beløb</translation>
    </message>
    <message>
        <location filename="../transactionview.cpp" line="127"/>
        <source>Edit label</source>
        <translation>Rediger etiket</translation>
    </message>
    <message>
        <location filename="../transactionview.cpp" line="128"/>
        <source>Show details...</source>
        <translation>Vis detaljer...</translation>
    </message>
    <message>
        <location filename="../transactionview.cpp" line="280"/>
        <source>Date</source>
        <translation>Dato</translation>
    </message>
</context>
<context>
    <name>WalletModel</name>
    <message>
        <location filename="../walletmodel.cpp" line="142"/>
        <source>Sending...</source>
        <translation>Sender...</translation>
    </message>
</context>
<context>
    <name>bitcoin-core</name>
    <message>
        <location filename="../bitcoinstrings.cpp" line="109"/>
        <source>Cannot obtain a lock on data directory %s.  Bitcoin is probably already running.</source>
        <translation>Kan låse data-biblioteket %s.  Bitcoin kører sikkert allerede.</translation>
    </message>
    <message>
        <location filename="../bitcoinstrings.cpp" line="41"/>
        <source>Bitcoin version</source>
        <translation>Bitcoinversion</translation>
    </message>
    <message>
        <location filename="../bitcoinstrings.cpp" line="113"/>
        <source>Loading addresses...</source>
        <translation>Indlæser adresser...</translation>
    </message>
    <message>
        <location filename="../bitcoinstrings.cpp" line="115"/>
        <source>Loading block index...</source>
        <translation>Indlæser blok-indeks...</translation>
    </message>
    <message>
        <location filename="../bitcoinstrings.cpp" line="132"/>
        <source>Error: CreateThread(StartNode) failed</source>
        <translation>Fejl: CreateThread(StartNode) mislykkedes</translation>
    </message>
    <message>
        <location filename="../bitcoinstrings.cpp" line="38"/>
        <source>Warning: Please check that your computer&apos;s date and time are correct.  If your clock is wrong Bitcoin will not work properly.</source>
        <translation>Advarsel: Undersøg venligst at din computers dato og klokkeslet er korrekt indstillet.   Hvis der er fejl i disse vil Bitcoin ikke fungere korrekt.</translation>
    </message>
    <message>
        <location filename="../bitcoinstrings.cpp" line="127"/>
        <source>Invalid -proxy address</source>
        <translation>Ugyldig -proxy adresse</translation>
    </message>
    <message>
        <location filename="../bitcoinstrings.cpp" line="116"/>
        <source>Error loading blkindex.dat</source>
        <translation>Fejl ved indlæsning af blkindex.dat</translation>
    </message>
    <message>
        <location filename="../bitcoinstrings.cpp" line="129"/>
        <source>Warning: -paytxfee is set very high.  This is the transaction fee you will pay if you send a transaction.</source>
        <translation>Advarsel:-paytxfee er sat meget højt.  Dette er det gebyr du vil betale, hvis du sender en transaktion.</translation>
    </message>
    <message>
        <location filename="../bitcoinstrings.cpp" line="118"/>
        <source>Error loading wallet.dat: Wallet corrupted</source>
        <translation>Fejl ved indlæsning af wallet.dat: Tegnebog ødelagt</translation>
    </message>
    <message>
        <location filename="../bitcoinstrings.cpp" line="119"/>
        <source>Error loading wallet.dat: Wallet requires newer version of Bitcoin</source>
        <translation>Fejl ved indlæsning af wallet.dat: Tegnebog kræver en nyere version af Bitcoin</translation>
    </message>
    <message>
        <location filename="../bitcoinstrings.cpp" line="121"/>
        <source>Error loading wallet.dat</source>
        <translation>Fejl ved indlæsning af wallet.dat</translation>
    </message>
    <message>
        <location filename="../bitcoinstrings.cpp" line="43"/>
        <source>Send command to -server or bitcoind</source>
        <translation>Send kommando til -server eller bitcoind
</translation>
    </message>
    <message>
        <location filename="../bitcoinstrings.cpp" line="44"/>
        <source>List commands</source>
        <translation>Liste over kommandoer
</translation>
    </message>
    <message>
        <location filename="../bitcoinstrings.cpp" line="46"/>
        <source>Options:</source>
        <translation>Indstillinger:
</translation>
    </message>
    <message>
        <location filename="../bitcoinstrings.cpp" line="47"/>
        <source>Specify configuration file (default: bitcoin.conf)</source>
        <translation>Angiv konfigurationsfil (standard: bitcoin.conf)
</translation>
    </message>
    <message>
        <location filename="../bitcoinstrings.cpp" line="53"/>
        <source>Specify data directory</source>
        <translation>Angiv databibliotek
</translation>
    </message>
    <message>
        <location filename="../bitcoinstrings.cpp" line="49"/>
        <source>Generate coins</source>
        <translation>Generér coins
</translation>
    </message>
    <message>
        <location filename="../bitcoinstrings.cpp" line="50"/>
        <source>Don&apos;t generate coins</source>
        <translation>Generér ikke coins
</translation>
    </message>
    <message>
        <location filename="../bitcoinstrings.cpp" line="85"/>
        <source>Username for JSON-RPC connections</source>
        <translation>Brugernavn til JSON-RPC-forbindelser
</translation>
    </message>
    <message>
        <location filename="../bitcoinstrings.cpp" line="78"/>
        <source>Accept command line and JSON-RPC commands</source>
        <translation>Accepter kommandolinje- og JSON-RPC-kommandoer
</translation>
    </message>
    <message>
        <location filename="../bitcoinstrings.cpp" line="79"/>
        <source>Run in the background as a daemon and accept commands</source>
        <translation>Kør i baggrunden som en service, og acceptér kommandoer
</translation>
    </message>
    <message>
        <location filename="../bitcoinstrings.cpp" line="81"/>
        <source>Output extra debugging information</source>
        <translation type="unfinished"></translation>
    </message>
    <message>
        <location filename="../bitcoinstrings.cpp" line="82"/>
        <source>Prepend debug output with timestamp</source>
        <translation type="unfinished"></translation>
    </message>
    <message>
        <location filename="../bitcoinstrings.cpp" line="83"/>
        <source>Send trace/debug info to console instead of debug.log file</source>
        <translation type="unfinished"></translation>
    </message>
    <message>
        <location filename="../bitcoinstrings.cpp" line="84"/>
        <source>Send trace/debug info to debugger</source>
        <translation type="unfinished"></translation>
    </message>
    <message>
        <location filename="../bitcoinstrings.cpp" line="90"/>
        <source>Execute command when the best block changes (%s in cmd is replaced by block hash)</source>
        <translation type="unfinished"></translation>
    </message>
    <message>
        <location filename="../bitcoinstrings.cpp" line="93"/>
        <source>Upgrade wallet to latest format</source>
        <translation type="unfinished"></translation>
    </message>
    <message>
        <location filename="../bitcoinstrings.cpp" line="96"/>
        <source>How many blocks to check at startup (default: 2500, 0 = all)</source>
        <translation type="unfinished"></translation>
    </message>
    <message>
        <location filename="../bitcoinstrings.cpp" line="97"/>
        <source>How thorough the block verification is (0-6, default: 1)</source>
        <translation type="unfinished"></translation>
    </message>
    <message>
        <location filename="../bitcoinstrings.cpp" line="101"/>
        <source>Use OpenSSL (https) for JSON-RPC connections</source>
        <translation>Brug OpenSSL (https) for JSON-RPC-forbindelser
</translation>
    </message>
    <message>
        <location filename="../bitcoinstrings.cpp" line="103"/>
        <source>Server private key (default: server.pem)</source>
        <translation>Server private nøgle (standard: server.pem)
</translation>
    </message>
    <message>
        <location filename="../bitcoinstrings.cpp" line="104"/>
        <source>Acceptable ciphers (default: TLSv1+HIGH:!SSLv2:!aNULL:!eNULL:!AH:!3DES:@STRENGTH)</source>
        <translation>Acceptabele ciphers (standard: TLSv1+HIGH:!SSLv2:!aNULL:!eNULL:!AH:!3DES:@STRENGTH)
</translation>
    </message>
    <message>
        <location filename="../bitcoinstrings.cpp" line="107"/>
        <source>This help message</source>
        <translation>Denne hjælpebesked
</translation>
    </message>
    <message>
        <location filename="../bitcoinstrings.cpp" line="51"/>
        <source>Start minimized</source>
        <translation>Start minimeret
</translation>
    </message>
    <message>
        <location filename="../bitcoinstrings.cpp" line="8"/>
        <source>Error: Wallet locked, unable to create transaction  </source>
        <translation type="unfinished"></translation>
    </message>
    <message>
        <location filename="../bitcoinstrings.cpp" line="21"/>
        <source>To use the %s option</source>
        <translation type="unfinished"></translation>
    </message>
    <message>
        <location filename="../bitcoinstrings.cpp" line="22"/>
        <source>%s, you must set a rpcpassword in the configuration file:
 %s
It is recommended you use the following random password:
rpcuser=bitcoinrpc
rpcpassword=%s
(you do not need to remember this password)
If the file does not exist, create it with owner-readable-only file permissions.
</source>
        <translation type="unfinished"></translation>
    </message>
    <message>
        <location filename="../bitcoinstrings.cpp" line="31"/>
        <source>Error</source>
        <translation type="unfinished"></translation>
    </message>
    <message>
        <location filename="../bitcoinstrings.cpp" line="32"/>
        <source>An error occurred while setting up the RPC port %i for listening: %s</source>
        <translation type="unfinished"></translation>
    </message>
    <message>
        <location filename="../bitcoinstrings.cpp" line="33"/>
        <source>You must set rpcpassword=&lt;password&gt; in the configuration file:
%s
If the file does not exist, create it with owner-readable-only file permissions.</source>
        <translation type="unfinished"></translation>
    </message>
    <message>
        <location filename="../bitcoinstrings.cpp" line="52"/>
        <source>Show splash screen on startup (default: 1)</source>
        <translation type="unfinished"></translation>
    </message>
    <message>
        <location filename="../bitcoinstrings.cpp" line="54"/>
        <source>Set database cache size in megabytes (default: 25)</source>
        <translation type="unfinished"></translation>
    </message>
    <message>
        <location filename="../bitcoinstrings.cpp" line="55"/>
        <source>Set database disk log size in megabytes (default: 100)</source>
        <translation type="unfinished"></translation>
    </message>
    <message>
        <location filename="../bitcoinstrings.cpp" line="57"/>
        <source>Connect through socks4 proxy</source>
        <translation>Tilslut via SOCKS4 proxy
</translation>
    </message>
    <message>
        <location filename="../bitcoinstrings.cpp" line="58"/>
        <source>Allow DNS lookups for addnode and connect</source>
        <translation>Tillad DNS-opslag for addnode og connect
</translation>
    </message>
    <message>
        <location filename="../bitcoinstrings.cpp" line="60"/>
        <source>Maintain at most &lt;n&gt; connections to peers (default: 125)</source>
        <translation type="unfinished"></translation>
    </message>
    <message>
        <location filename="../bitcoinstrings.cpp" line="61"/>
        <source>Add a node to connect to and attempt to keep the connection open</source>
        <translation>Tilføj en node til at forbinde til and attempt to keep the connection open</translation>
    </message>
    <message>
        <location filename="../bitcoinstrings.cpp" line="62"/>
        <source>Connect only to the specified node</source>
        <translation>Tilslut kun til den angivne node
</translation>
    </message>
    <message>
        <location filename="../bitcoinstrings.cpp" line="63"/>
        <source>Find peers using internet relay chat (default: 0)</source>
        <translation type="unfinished"></translation>
    </message>
    <message>
        <location filename="../bitcoinstrings.cpp" line="64"/>
        <source>Accept connections from outside (default: 1)</source>
        <translation type="unfinished">Acceptér forbindelser udefra</translation>
    </message>
    <message>
        <location filename="../bitcoinstrings.cpp" line="65"/>
        <source>Set language, for example &quot;de_DE&quot; (default: system locale)</source>
        <translation type="unfinished"></translation>
    </message>
    <message>
        <location filename="../bitcoinstrings.cpp" line="66"/>
        <source>Find peers using DNS lookup (default: 1)</source>
        <translation type="unfinished"></translation>
    </message>
    <message>
        <location filename="../bitcoinstrings.cpp" line="67"/>
        <source>Threshold for disconnecting misbehaving peers (default: 100)</source>
        <translation type="unfinished"></translation>
    </message>
    <message>
        <location filename="../bitcoinstrings.cpp" line="68"/>
        <source>Number of seconds to keep misbehaving peers from reconnecting (default: 86400)</source>
        <translation type="unfinished"></translation>
    </message>
    <message>
        <location filename="../bitcoinstrings.cpp" line="71"/>
        <source>Maximum per-connection receive buffer, &lt;n&gt;*1000 bytes (default: 10000)</source>
        <translation type="unfinished"></translation>
    </message>
    <message>
        <location filename="../bitcoinstrings.cpp" line="72"/>
        <source>Maximum per-connection send buffer, &lt;n&gt;*1000 bytes (default: 10000)</source>
        <translation type="unfinished"></translation>
    </message>
    <message>
        <location filename="../bitcoinstrings.cpp" line="75"/>
        <source>Detach block and address databases. Increases shutdown time (default: 0)</source>
        <translation type="unfinished"></translation>
    </message>
    <message>
        <location filename="../bitcoinstrings.cpp" line="77"/>
        <source>Fee per KB to add to transactions you send</source>
        <translation>Gebyr pr. kB, som skal tilføjes til transaktioner du sender</translation>
    </message>
    <message>
        <location filename="../bitcoinstrings.cpp" line="73"/>
        <source>Use Universal Plug and Play to map the listening port (default: 1)</source>
        <translation type="unfinished">Forsøg at bruge UPnP til at kofnigurere den lyttende port (standard: 1)</translation>
    </message>
    <message>
        <location filename="../bitcoinstrings.cpp" line="74"/>
        <source>Use Universal Plug and Play to map the listening port (default: 0)</source>
        <translation type="unfinished">Forsøg at bruge UPnP til at kofnigurere den lyttende port (standard: 0)</translation>
    </message>
    <message>
        <location filename="../bitcoinstrings.cpp" line="98"/>
        <source>
SSL options: (see the Bitcoin Wiki for SSL setup instructions)</source>
        <translation>
SSL-indstillinger: (se Bitcoin Wiki for SSL opsætningsinstruktioner)</translation>
    </message>
    <message>
        <location filename="../bitcoinstrings.cpp" line="42"/>
        <source>Usage:</source>
        <translation>Anvendelse:</translation>
    </message>
    <message>
        <location filename="../bitcoinstrings.cpp" line="126"/>
        <source>Done loading</source>
        <translation>Indlæsning gennemført</translation>
    </message>
    <message>
        <location filename="../bitcoinstrings.cpp" line="20"/>
        <source>Warning: Disk space is low</source>
        <translation>Advarsel: Diskplads er lav</translation>
    </message>
    <message>
        <location filename="../bitcoinstrings.cpp" line="117"/>
        <source>Loading wallet...</source>
        <translation>Indlæser tegnebog...</translation>
    </message>
    <message>
        <location filename="../bitcoinstrings.cpp" line="128"/>
        <source>Invalid amount for -paytxfee=&lt;amount&gt;</source>
        <translation>Ugyldigt beløb for -paytxfee=&lt;amount&gt;</translation>
    </message>
    <message>
        <location filename="../bitcoinstrings.cpp" line="12"/>
        <source>Error: Transaction creation failed  </source>
        <translation>Fejl: Oprettelse af transaktionen mislykkedes  </translation>
    </message>
    <message>
        <location filename="../bitcoinstrings.cpp" line="13"/>
        <source>Sending...</source>
        <translation>Sender...</translation>
    </message>
    <message>
        <location filename="../bitcoinstrings.cpp" line="19"/>
        <source>Insufficient funds</source>
        <translation>Du har ikke penge nok</translation>
    </message>
    <message>
        <location filename="../bitcoinstrings.cpp" line="108"/>
        <source>Usage</source>
        <translation type="unfinished">Anvendelse</translation>
    </message>
    <message>
        <location filename="../bitcoinstrings.cpp" line="120"/>
        <source>Wallet needed to be rewritten: restart Bitcoin to complete</source>
        <translation type="unfinished"></translation>
    </message>
    <message>
        <location filename="../bitcoinstrings.cpp" line="122"/>
        <source>Cannot downgrade wallet</source>
        <translation type="unfinished"></translation>
    </message>
    <message>
        <location filename="../bitcoinstrings.cpp" line="123"/>
        <source>Cannot initialize keypool</source>
        <translation type="unfinished"></translation>
    </message>
    <message>
        <location filename="../bitcoinstrings.cpp" line="124"/>
        <source>Cannot write default address</source>
        <translation type="unfinished"></translation>
    </message>
    <message>
        <location filename="../bitcoinstrings.cpp" line="125"/>
        <source>Rescanning...</source>
        <translation>Genindlæser...</translation>
    </message>
    <message>
        <location filename="../bitcoinstrings.cpp" line="133"/>
        <source>Unable to bind to port %d on this computer.  Bitcoin is probably already running.</source>
        <translation>Kunne ikke binde sig til port %d på denne computer. Bitcoin kører sikkert allerede.</translation>
    </message>
    <message>
        <location filename="../bitcoinstrings.cpp" line="114"/>
        <source>Error loading addr.dat</source>
        <translation>Fejl ved indlæsning af addr.dat</translation>
    </message>
    <message>
        <location filename="../bitcoinstrings.cpp" line="9"/>
        <source>Error: This transaction requires a transaction fee of at least %s because of its amount, complexity, or use of recently received funds  </source>
        <translation type="unfinished">Denne transaktion er over størrelsesbegrænsningen.  Du kan stadig sende den for et gebyr på %1 som går til de noder der behandler din transaktion, og som hjælper med at støtte netværket.  Ønsker du at betale gebyret?</translation>
    </message>
    <message>
        <location filename="../bitcoinstrings.cpp" line="45"/>
        <source>Get help for a command</source>
        <translation>Få hjælp til en kommando
</translation>
    </message>
    <message>
<<<<<<< HEAD
        <location filename="../bitcoinstrings.cpp" line="112"/>
        <source>Bitcoin</source>
        <translation>Bitcoin</translation>
=======
        <location filename="../bitcoinstrings.cpp" line="25"/>
        <source>Listen for connections on &lt;port&gt; (default: 8333 or testnet: 18333)</source>
        <translation>Lyt til forbindelser på &lt;port&gt; (standard: 8333 or testnet: 18333)</translation>
>>>>>>> be2e2845
    </message>
    <message>
        <location filename="../bitcoinstrings.cpp" line="48"/>
        <source>Specify pid file (default: bitcoind.pid)</source>
        <translation>Angiv pid-fil (default: bitcoind.pid)
</translation>
    </message>
    <message>
        <location filename="../bitcoinstrings.cpp" line="18"/>
        <source>Invalid amount</source>
        <translation type="unfinished">Ugyldigt beløb</translation>
    </message>
    <message>
        <location filename="../bitcoinstrings.cpp" line="56"/>
        <source>Specify connection timeout (in milliseconds)</source>
        <translation>Angiv tilslutningstimeout (i millisekunder)
</translation>
    </message>
    <message>
        <location filename="../bitcoinstrings.cpp" line="59"/>
        <source>Listen for connections on &lt;port&gt; (default: 8333 or testnet: 18333)</source>
        <translation type="unfinished">Lyt til forbindelser på &lt;port&gt; (standard: 8333 or testnet: 18333)</translation>
    </message>
    <message>
        <location filename="../bitcoinstrings.cpp" line="80"/>
        <source>Use the test network</source>
        <translation>Brug test-netværket
</translation>
    </message>
    <message>
        <location filename="../bitcoinstrings.cpp" line="86"/>
        <source>Password for JSON-RPC connections</source>
        <translation>Password til JSON-RPC-forbindelser
</translation>
    </message>
    <message>
        <location filename="../bitcoinstrings.cpp" line="87"/>
        <source>Listen for JSON-RPC connections on &lt;port&gt; (default: 8332)</source>
        <translation>Lyt til JSON-RPC-forbindelser på &lt;port&gt; (standard: 8332)
</translation>
    </message>
    <message>
        <location filename="../bitcoinstrings.cpp" line="88"/>
        <source>Allow JSON-RPC connections from specified IP address</source>
        <translation>Tillad JSON-RPC-forbindelser fra bestemt IP-adresse
</translation>
    </message>
    <message>
        <location filename="../bitcoinstrings.cpp" line="89"/>
        <source>Send commands to node running on &lt;ip&gt; (default: 127.0.0.1)</source>
        <translation>Send kommandoer til node, der kører på &lt;ip&gt; (standard: 127.0.0.1)
</translation>
    </message>
    <message>
        <location filename="../bitcoinstrings.cpp" line="94"/>
        <source>Set key pool size to &lt;n&gt; (default: 100)</source>
        <translation>Sæt nøglepoolstørrelse til &lt;n&gt; (standard: 100)
</translation>
    </message>
    <message>
        <location filename="../bitcoinstrings.cpp" line="95"/>
        <source>Rescan the block chain for missing wallet transactions</source>
        <translation>Gennemsøg blokkæden for manglende tegnebogstransaktioner
</translation>
    </message>
    <message>
        <location filename="../bitcoinstrings.cpp" line="102"/>
        <source>Server certificate file (default: server.cert)</source>
        <translation>Servercertifikat-fil (standard: server.cert)
</translation>
    </message>
    <message>
        <location filename="../bitcoinstrings.cpp" line="14"/>
        <source>Error: The transaction was rejected.  This might happen if some of the coins in your wallet were already spent, such as if you used a copy of wallet.dat and coins were spent in the copy but not marked as spent here.</source>
        <translation>Fejl: Transaktionen blev afvist. Dette kan ske hvis nogle af dine coins i din tegnebog allerede var brugt, som hvis du brugte en kopi af wallet.dat og dine coins er blevet brugt i kopien, men ikke er markeret som brugt her.</translation>
    </message>
</context>
</TS><|MERGE_RESOLUTION|>--- conflicted
+++ resolved
@@ -199,15 +199,9 @@
         <translation>TekstEtiket</translation>
     </message>
     <message>
-<<<<<<< HEAD
         <location filename="../askpassphrasedialog.cpp" line="34"/>
         <source>Enter the new passphrase to the wallet.&lt;br/&gt;Please use a passphrase of &lt;b&gt;10 or more random characters&lt;/b&gt;, or &lt;b&gt;eight or more words&lt;/b&gt;.</source>
         <translation>Indtast den nye adgangskode til tegnebogen.&lt;br/&gt;Brug venligst en adgangskode på &lt;b&gt;10 eller flere tilfældige tegn&lt;/b&gt;, eller &lt;b&gt;otte eller flere ord&lt;/b&gt;.</translation>
-=======
-        <location filename="../askpassphrasedialog.cpp" line="112"/>
-        <source>Bitcoin will close now to finish the encryption process. Remember that encrypting your wallet cannot fully protect your bitcoins from being stolen by malware infecting your computer.</source>
-        <translation>Bitcoin will close now to finish the encryption process. Husk, at kryptere din tegnebog vil ikke fuldt ud beskytte dine bitcoins mod at blive stjålet af malware på din computer.</translation>
->>>>>>> be2e2845
     </message>
     <message>
         <location filename="../askpassphrasedialog.cpp" line="46"/>
@@ -289,7 +283,7 @@
     <message>
         <location filename="../askpassphrasedialog.cpp" line="112"/>
         <source>Bitcoin will close now to finish the encryption process. Remember that encrypting your wallet cannot fully protect your bitcoins from being stolen by malware infecting your computer.</source>
-        <translation type="unfinished">Bitcoin will close now to finish the encryption process. Husk, at kryptere din tegnebog vil ikke fuldt ud beskytte dine bitcoins mod at blive stjålet af malware på din computer.</translation>
+        <translation>Bitcoin will close now to finish the encryption process. Husk, at kryptere din tegnebog vil ikke fuldt ud beskytte dine bitcoins mod at blive stjålet af malware på din computer.</translation>
     </message>
     <message>
         <location filename="../askpassphrasedialog.cpp" line="161"/>
@@ -559,7 +553,7 @@
     <message>
         <location filename="../bitcoingui.cpp" line="519"/>
         <source>Downloaded %1 of %2 blocks of transaction history (%3% done).</source>
-        <translation type="unfinished">Downloadet %1 af %2 blokke af transaktionshistorie (%3% done).</translation>
+        <translation>Downloadet %1 af %2 blokke af transaktionshistorie (%3% done).</translation>
     </message>
     <message numerus="yes">
         <location filename="../bitcoingui.cpp" line="550"/>
@@ -613,7 +607,7 @@
     <message>
         <location filename="../bitcoingui.cpp" line="823"/>
         <source>Backup Wallet</source>
-        <translation type="unfinished">Backup tegnebog</translation>
+        <translation>Backup tegnebog</translation>
     </message>
     <message>
         <location filename="../bitcoingui.cpp" line="823"/>
@@ -631,25 +625,9 @@
         <translation type="unfinished"></translation>
     </message>
     <message>
-<<<<<<< HEAD
         <location filename="../bitcoingui.cpp" line="418"/>
         <source>bitcoin-qt</source>
         <translation>bitcoin-qt</translation>
-=======
-        <location filename="../bitcoingui.cpp" line="806"/>
-        <source>Backup Wallet</source>
-        <translation>Backup tegnebog</translation>
-    </message>
-    <message>
-        <location filename="../bitcoingui.cpp" line="244"/>
-        <source>About &amp;Qt</source>
-        <translation>Om &amp;Qt</translation>
-    </message>
-    <message>
-        <location filename="../bitcoingui.cpp" line="187"/>
-        <source>&amp;Overview</source>
-        <translation>&amp;Oversigt</translation>
->>>>>>> be2e2845
     </message>
     <message>
         <location filename="../bitcoin.cpp" line="127"/>
@@ -2113,7 +2091,7 @@
     <message>
         <location filename="../bitcoinstrings.cpp" line="9"/>
         <source>Error: This transaction requires a transaction fee of at least %s because of its amount, complexity, or use of recently received funds  </source>
-        <translation type="unfinished">Denne transaktion er over størrelsesbegrænsningen.  Du kan stadig sende den for et gebyr på %1 som går til de noder der behandler din transaktion, og som hjælper med at støtte netværket.  Ønsker du at betale gebyret?</translation>
+        <translation>Denne transaktion er over størrelsesbegrænsningen.  Du kan stadig sende den for et gebyr på %1 som går til de noder der behandler din transaktion, og som hjælper med at støtte netværket.  Ønsker du at betale gebyret?</translation>
     </message>
     <message>
         <location filename="../bitcoinstrings.cpp" line="45"/>
@@ -2122,15 +2100,9 @@
 </translation>
     </message>
     <message>
-<<<<<<< HEAD
         <location filename="../bitcoinstrings.cpp" line="112"/>
         <source>Bitcoin</source>
         <translation>Bitcoin</translation>
-=======
-        <location filename="../bitcoinstrings.cpp" line="25"/>
-        <source>Listen for connections on &lt;port&gt; (default: 8333 or testnet: 18333)</source>
-        <translation>Lyt til forbindelser på &lt;port&gt; (standard: 8333 or testnet: 18333)</translation>
->>>>>>> be2e2845
     </message>
     <message>
         <location filename="../bitcoinstrings.cpp" line="48"/>
@@ -2141,7 +2113,7 @@
     <message>
         <location filename="../bitcoinstrings.cpp" line="18"/>
         <source>Invalid amount</source>
-        <translation type="unfinished">Ugyldigt beløb</translation>
+        <translation>Ugyldigt beløb</translation>
     </message>
     <message>
         <location filename="../bitcoinstrings.cpp" line="56"/>
@@ -2152,7 +2124,7 @@
     <message>
         <location filename="../bitcoinstrings.cpp" line="59"/>
         <source>Listen for connections on &lt;port&gt; (default: 8333 or testnet: 18333)</source>
-        <translation type="unfinished">Lyt til forbindelser på &lt;port&gt; (standard: 8333 or testnet: 18333)</translation>
+        <translation>Lyt til forbindelser på &lt;port&gt; (standard: 8333 or testnet: 18333)</translation>
     </message>
     <message>
         <location filename="../bitcoinstrings.cpp" line="80"/>
