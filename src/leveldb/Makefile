--- conflicted
+++ resolved
@@ -81,11 +81,7 @@
 else
 # Update db.h if you change these.
 SHARED_MAJOR = 1
-<<<<<<< HEAD
-SHARED_MINOR = 17
-=======
 SHARED_MINOR = 18
->>>>>>> 4635a4c4
 SHARED1 = libleveldb.$(PLATFORM_SHARED_EXT)
 SHARED2 = $(SHARED1).$(SHARED_MAJOR)
 SHARED3 = $(SHARED1).$(SHARED_MAJOR).$(SHARED_MINOR)
@@ -210,19 +206,6 @@
 
 .cc.o:
 	mkdir -p ios-x86/$(dir $@)
-<<<<<<< HEAD
-	$(CXX) $(CXXFLAGS) -isysroot $(SIMULATORROOT)/SDKs/iPhoneSimulator$(IOSVERSION).sdk -arch i686 -arch x86_64 -c $< -o ios-x86/$@
-	mkdir -p ios-arm/$(dir $@)
-	xcrun -sdk iphoneos $(CXX) $(CXXFLAGS) -isysroot $(DEVICEROOT)/SDKs/iPhoneOS$(IOSVERSION).sdk $(IOSARCH) -c $< -o ios-arm/$@
-	lipo ios-x86/$@ ios-arm/$@ -create -output $@
-
-.c.o:
-	mkdir -p ios-x86/$(dir $@)
-	$(CC) $(CFLAGS) -isysroot $(SIMULATORROOT)/SDKs/iPhoneSimulator$(IOSVERSION).sdk -arch i686 -arch x86_64 -c $< -o ios-x86/$@
-	mkdir -p ios-arm/$(dir $@)
-	xcrun -sdk iphoneos $(CC) $(CFLAGS) -isysroot $(DEVICEROOT)/SDKs/iPhoneOS$(IOSVERSION).sdk $(IOSARCH) -c $< -o ios-arm/$@
-	lipo ios-x86/$@ ios-arm/$@ -create -output $@
-=======
 	xcrun -sdk iphonesimulator $(CXX) $(CXXFLAGS) -isysroot $(SIMULATORROOT)/SDKs/iPhoneSimulator$(IOSVERSION).sdk -arch i686 -arch x86_64 -c $< -o ios-x86/$@
 	mkdir -p ios-arm/$(dir $@)
 	xcrun -sdk iphoneos $(CXX) $(CXXFLAGS) -isysroot $(DEVICEROOT)/SDKs/iPhoneOS$(IOSVERSION).sdk $(IOSARCH) -c $< -o ios-arm/$@
@@ -234,7 +217,6 @@
 	mkdir -p ios-arm/$(dir $@)
 	xcrun -sdk iphoneos $(CC) $(CFLAGS) -isysroot $(DEVICEROOT)/SDKs/iPhoneOS$(IOSVERSION).sdk $(IOSARCH) -c $< -o ios-arm/$@
 	xcrun lipo ios-x86/$@ ios-arm/$@ -create -output $@
->>>>>>> 4635a4c4
 
 else
 .cc.o:
