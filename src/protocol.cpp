--- conflicted
+++ resolved
@@ -37,13 +37,13 @@
 const char *SENDHEADERS="sendheaders";
 };
 
+// TODO: NetMsgType::, allNetMessageTypes[]
 static const char* ppszTypeName[] =
 {
-<<<<<<< HEAD
-    "ERROR",
-    "tx",
-    "block",
-    "filtered block",
+    "ERROR", // Should never occur
+    NetMsgType::TX,
+    NetMsgType::BLOCK,
+    "filtered block" // Should never occur
     "tx lock request",
     "tx lock vote",
     "spork",
@@ -57,11 +57,6 @@
     "mn announce",
     "mn ping",
     "dstx"
-=======
-    "ERROR", // Should never occur
-    NetMsgType::TX,
-    NetMsgType::BLOCK,
-    "filtered block" // Should never occur
 };
 
 /** All known message types. Keep this in the same order as the list of
@@ -90,7 +85,6 @@
     NetMsgType::FILTERCLEAR,
     NetMsgType::REJECT,
     NetMsgType::SENDHEADERS
->>>>>>> 86755bc8
 };
 const static std::vector<std::string> allNetMessageTypesVec(allNetMessageTypes, allNetMessageTypes+ARRAYLEN(allNetMessageTypes));
 
@@ -113,7 +107,7 @@
 
 std::string CMessageHeader::GetCommand() const
 {
-    return std::string(pchCommand, pchCommand + strnlen_int(pchCommand, COMMAND_SIZE));
+    return std::string(pchCommand, pchCommand + strnlen(pchCommand, COMMAND_SIZE));
 }
 
 bool CMessageHeader::IsValid(const MessageStartChars& pchMessageStartIn) const
@@ -189,11 +183,7 @@
         }
     }
     if (i == ARRAYLEN(ppszTypeName))
-<<<<<<< HEAD
         LogPrint("net", "CInv::CInv(string, uint256) : unknown type '%s'", strType);
-=======
-        throw std::out_of_range(strprintf("CInv::CInv(string, uint256): unknown type '%s'", strType));
->>>>>>> 86755bc8
     hash = hashIn;
 }
 
@@ -210,12 +200,8 @@
 const char* CInv::GetCommand() const
 {
     if (!IsKnownType())
-<<<<<<< HEAD
         LogPrint("net", "CInv::GetCommand() : type=%d unknown type", type);
 
-=======
-        throw std::out_of_range(strprintf("CInv::GetCommand(): type=%d unknown type", type));
->>>>>>> 86755bc8
     return ppszTypeName[type];
 }
 
