--- conflicted
+++ resolved
@@ -680,13 +680,8 @@
         /// debug print
         printf("connected %s\n", addrConnect.ToString().c_str());
 
-<<<<<<< HEAD
-        // Set to nonblocking
+        // Set to non-blocking
 #ifdef WIN32
-=======
-        // Set to non-blocking
-#ifdef __WXMSW__
->>>>>>> 9e98fe6f
         u_long nOne = 1;
         if (ioctlsocket(hSocket, FIONBIO, &nOne) == SOCKET_ERROR)
             printf("ConnectSocket() : ioctlsocket nonblocking setting failed, error %d\n", WSAGetLastError());
@@ -1762,13 +1757,8 @@
     setsockopt(hListenSocket, SOL_SOCKET, SO_REUSEADDR, (void*)&nOne, sizeof(int));
 #endif
 
-<<<<<<< HEAD
 #ifdef WIN32
-    // Set to nonblocking, incoming connections will also inherit this
-=======
-#ifdef __WXMSW__
     // Set to non-blocking, incoming connections will also inherit this
->>>>>>> 9e98fe6f
     if (ioctlsocket(hListenSocket, FIONBIO, (u_long*)&nOne) == SOCKET_ERROR)
 #else
     if (fcntl(hListenSocket, F_SETFL, O_NONBLOCK) == SOCKET_ERROR)
@@ -1814,13 +1804,8 @@
     if (pnodeLocalHost == NULL)
         pnodeLocalHost = new CNode(INVALID_SOCKET, CAddress("127.0.0.1", 0, false, nLocalServices));
 
-<<<<<<< HEAD
 #ifdef WIN32
-    // Get local host ip
-=======
-#ifdef __WXMSW__
     // Get local host IP
->>>>>>> 9e98fe6f
     char pszHostName[1000] = "";
     if (gethostname(pszHostName, sizeof(pszHostName)) != SOCKET_ERROR)
     {
