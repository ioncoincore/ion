# Copyright (c) 2014-2015 The Bitcoin Core developers
# Copyright (c) 2014-2015 The Dash Core developers
# Distributed under the MIT/X11 software license, see the accompanying
# file COPYING or http://www.opensource.org/licenses/mit-license.php.


#
# Helpful routines for regression testing
#

# Add python-bitcoinrpc to module search path:
import os
import sys

from binascii import hexlify, unhexlify
from base64 import b64encode
from decimal import Decimal, ROUND_DOWN
import json
import random
import shutil
import subprocess
import time
import re
import errno

from . import coverage
from .authproxy import AuthServiceProxy, JSONRPCException

COVERAGE_DIR = None

#Set Mocktime default to OFF.
#MOCKTIME is only needed for scripts that use the
#cached version of the blockchain.  If the cached
#version of the blockchain is used without MOCKTIME
#then the mempools will not sync due to IBD.
MOCKTIME = 0

def enable_mocktime():
    #For backwared compatibility of the python scripts
    #with previous versions of the cache, set MOCKTIME 
    #to Jan 1, 2014 + (201 * 10 * 60)
    global MOCKTIME
    MOCKTIME = 1388534400 + (201 * 10 * 60)

def disable_mocktime():
    global MOCKTIME
    MOCKTIME = 0

def get_mocktime():
    return MOCKTIME

def enable_coverage(dirname):
    """Maintain a log of which RPC calls are made during testing."""
    global COVERAGE_DIR
    COVERAGE_DIR = dirname


def get_rpc_proxy(url, node_number, timeout=None):
    """
    Args:
        url (str): URL of the RPC server to call
        node_number (int): the node number (or id) that this calls to

    Kwargs:
        timeout (int): HTTP timeout in seconds

    Returns:
        AuthServiceProxy. convenience object for making RPC calls.

    """
    proxy_kwargs = {}
    if timeout is not None:
        proxy_kwargs['timeout'] = timeout

    proxy = AuthServiceProxy(url, **proxy_kwargs)
    proxy.url = url  # store URL on proxy for info

    coverage_logfile = coverage.get_filename(
        COVERAGE_DIR, node_number) if COVERAGE_DIR else None

    return coverage.AuthServiceProxyWrapper(proxy, coverage_logfile)

def get_mnsync_status(node):
    result = node.mnsync("status")
    return result['IsSynced']

def wait_to_sync(node):
    synced = False
    while not synced:
        synced = get_mnsync_status(node)
        time.sleep(0.5)

def p2p_port(n):
    return 11000 + n + os.getpid()%999
def rpc_port(n):
    return 12000 + n + os.getpid()%999

def check_json_precision():
    """Make sure json library being used does not lose precision converting BTC values"""
    n = Decimal("20000000.00000003")
    satoshis = int(json.loads(json.dumps(float(n)))*1.0e8)
    if satoshis != 2000000000000003:
        raise RuntimeError("JSON encode/decode loses precision")

def count_bytes(hex_string):
    return len(bytearray.fromhex(hex_string))

def bytes_to_hex_str(byte_str):
    return hexlify(byte_str).decode('ascii')

def hex_str_to_bytes(hex_str):
    return unhexlify(hex_str.encode('ascii'))

def str_to_b64str(string):
    return b64encode(string.encode('utf-8')).decode('ascii')

def sync_blocks(rpc_connections, wait=1):
    """
    Wait until everybody has the same block count
    """
    while True:
        counts = [ x.getblockcount() for x in rpc_connections ]
        if counts == [ counts[0] ]*len(counts):
            break
        time.sleep(wait)

def sync_mempools(rpc_connections, wait=1):
    """
    Wait until everybody has the same transactions in their memory
    pools
    """
    while True:
        pool = set(rpc_connections[0].getrawmempool())
        num_match = 1
        for i in range(1, len(rpc_connections)):
            if set(rpc_connections[i].getrawmempool()) == pool:
                num_match = num_match+1
        if num_match == len(rpc_connections):
            break
        time.sleep(wait)

def sync_masternodes(rpc_connections):
    for node in rpc_connections:
        wait_to_sync(node)

bitcoind_processes = {}

def initialize_datadir(dirname, n):
    datadir = os.path.join(dirname, "node"+str(n))
    if not os.path.isdir(datadir):
        os.makedirs(datadir)
    with open(os.path.join(datadir, "dash.conf"), 'w') as f:
        f.write("regtest=1\n")
        f.write("rpcuser=rt\n")
        f.write("rpcpassword=rt\n")
        f.write("port="+str(p2p_port(n))+"\n")
        f.write("rpcport="+str(rpc_port(n))+"\n")
        f.write("listenonion=0\n")
    return datadir

def rpc_url(i, rpchost=None):
    return "http://rt:rt@%s:%d" % (rpchost or '127.0.0.1', rpc_port(i))

def wait_for_bitcoind_start(process, url, i):
    '''
    Wait for bitcoind to start. This means that RPC is accessible and fully initialized.
    Raise an exception if bitcoind exits during initialization.
    '''
    while True:
        if process.poll() is not None:
            raise Exception('bitcoind exited with status %i during initialization' % process.returncode)
        try:
            rpc = get_rpc_proxy(url, i)
            blocks = rpc.getblockcount()
            break # break out of loop on success
        except IOError as e:
            if e.errno != errno.ECONNREFUSED: # Port not yet open?
                raise # unknown IO error
        except JSONRPCException as e: # Initialization phase
            if e.error['code'] != -28: # RPC in warmup?
                raise # unkown JSON RPC exception
        time.sleep(0.25)

def initialize_chain(test_dir):
    """
    Create (or copy from cache) a 200-block-long chain and
    4 wallets.
<<<<<<< HEAD
    dashd and dash-cli must be in search path.
=======
>>>>>>> 1233cb42
    """

    if (not os.path.isdir(os.path.join("cache","node0"))
        or not os.path.isdir(os.path.join("cache","node1"))
        or not os.path.isdir(os.path.join("cache","node2"))
        or not os.path.isdir(os.path.join("cache","node3"))):

        #find and delete old cache directories if any exist
        for i in range(4):
            if os.path.isdir(os.path.join("cache","node"+str(i))):
                shutil.rmtree(os.path.join("cache","node"+str(i)))

<<<<<<< HEAD
        devnull = open(os.devnull, "w")
        # Create cache directories, run dashds:
=======
        # Create cache directories, run bitcoinds:
>>>>>>> 1233cb42
        for i in range(4):
            datadir=initialize_datadir("cache", i)
            args = [ os.getenv("DASHD", "dashd"), "-server", "-keypool=1", "-datadir="+datadir, "-discover=0" ]
            if i > 0:
                args.append("-connect=127.0.0.1:"+str(p2p_port(0)))
            bitcoind_processes[i] = subprocess.Popen(args)
            if os.getenv("PYTHON_DEBUG", ""):
<<<<<<< HEAD
                print "initialize_chain: dashd started, calling dash-cli -rpcwait getblockcount"
            subprocess.check_call([ os.getenv("DASHCLI", "dash-cli"), "-datadir="+datadir,
                                    "-rpcwait", "getblockcount"], stdout=devnull)
            if os.getenv("PYTHON_DEBUG", ""):
                print "initialize_chain: dassh-cli -rpcwait getblockcount completed"
        devnull.close()
=======
                print "initialize_chain: bitcoind started, waiting for RPC to come up"
            wait_for_bitcoind_start(bitcoind_processes[i], rpc_url(i), i)
            if os.getenv("PYTHON_DEBUG", ""):
                print "initialize_chain: RPC succesfully started"
>>>>>>> 1233cb42

        rpcs = []
        for i in range(4):
            try:
                rpcs.append(get_rpc_proxy(rpc_url(i), i))
            except:
                sys.stderr.write("Error connecting to "+url+"\n")
                sys.exit(1)

        # Create a 200-block-long chain; each of the 4 nodes
        # gets 25 mature blocks and 25 immature.
<<<<<<< HEAD
        # blocks are created with timestamps 156 seconds apart, starting
        # at 1 Jan 2015
        block_time = 1420070400
=======
        # blocks are created with timestamps 10 minutes apart
        # starting from 2010 minutes in the past
        enable_mocktime()
        block_time = get_mocktime() - (201 * 10 * 60)
>>>>>>> 1233cb42
        for i in range(2):
            for peer in range(4):
                for j in range(25):
                    set_node_times(rpcs, block_time)
                    rpcs[peer].generate(1)
                    block_time += 156
                # Must sync before next peer starts generating blocks
                sync_blocks(rpcs)

        # Shut them down, and clean up cache directories:
        stop_nodes(rpcs)
        wait_bitcoinds()
        disable_mocktime()
        for i in range(4):
            os.remove(log_filename("cache", i, "debug.log"))
            os.remove(log_filename("cache", i, "db.log"))
            os.remove(log_filename("cache", i, "peers.dat"))
            os.remove(log_filename("cache", i, "fee_estimates.dat"))

    for i in range(4):
        from_dir = os.path.join("cache", "node"+str(i))
        to_dir = os.path.join(test_dir,  "node"+str(i))
        shutil.copytree(from_dir, to_dir)
        initialize_datadir(test_dir, i) # Overwrite port/rpcport in dash.conf

def initialize_chain_clean(test_dir, num_nodes):
    """
    Create an empty blockchain and num_nodes wallets.
    Useful if a test case wants complete control over initialization.
    """
    for i in range(num_nodes):
        datadir=initialize_datadir(test_dir, i)


def _rpchost_to_args(rpchost):
    '''Convert optional IP:port spec to rpcconnect/rpcport args'''
    if rpchost is None:
        return []

    match = re.match('(\[[0-9a-fA-f:]+\]|[^:]+)(?::([0-9]+))?$', rpchost)
    if not match:
        raise ValueError('Invalid RPC host spec ' + rpchost)

    rpcconnect = match.group(1)
    rpcport = match.group(2)

    if rpcconnect.startswith('['): # remove IPv6 [...] wrapping
        rpcconnect = rpcconnect[1:-1]

    rv = ['-rpcconnect=' + rpcconnect]
    if rpcport:
        rv += ['-rpcport=' + rpcport]
    return rv

def start_node(i, dirname, extra_args=None, rpchost=None, timewait=None, binary=None):
    """
    Start a dashd and return RPC connection to it
    """
    datadir = os.path.join(dirname, "node"+str(i))
    if binary is None:
        binary = os.getenv("DASHD", "dashd")
    # RPC tests still depend on free transactions
    args = [ binary, "-datadir="+datadir, "-server", "-keypool=1", "-discover=0", "-rest", "-blockprioritysize=50000", "-mocktime="+str(get_mocktime()) ]
    if extra_args is not None: args.extend(extra_args)
    bitcoind_processes[i] = subprocess.Popen(args)
    if os.getenv("PYTHON_DEBUG", ""):
<<<<<<< HEAD
        print "start_node: dashd started, calling dash-cli -rpcwait getblockcount"
    subprocess.check_call([ os.getenv("DASHCLI", "dash-cli"), "-datadir="+datadir] +
                          _rpchost_to_args(rpchost)  +
                          ["-rpcwait", "getblockcount"], stdout=devnull)
    if os.getenv("PYTHON_DEBUG", ""):
        print "start_node: calling dash-cli -rpcwait getblockcount returned"
    devnull.close()
    url = "http://rt:rt@%s:%d" % (rpchost or '127.0.0.1', rpc_port(i))

=======
        print "start_node: bitcoind started, waiting for RPC to come up"
    url = rpc_url(i, rpchost)
    wait_for_bitcoind_start(bitcoind_processes[i], url, i)
    if os.getenv("PYTHON_DEBUG", ""):
        print "start_node: RPC succesfully started"
>>>>>>> 1233cb42
    proxy = get_rpc_proxy(url, i, timeout=timewait)

    if COVERAGE_DIR:
        coverage.write_all_rpc_commands(COVERAGE_DIR, proxy)

    return proxy

def start_nodes(num_nodes, dirname, extra_args=None, rpchost=None, binary=None):
    """
    Start multiple dashds, return RPC connections to them
    """
    if extra_args is None: extra_args = [ None for i in range(num_nodes) ]
    if binary is None: binary = [ None for i in range(num_nodes) ]
    rpcs = []
    try:
        for i in range(num_nodes):
            rpcs.append(start_node(i, dirname, extra_args[i], rpchost, binary=binary[i]))
    except: # If one node failed to start, stop the others
        stop_nodes(rpcs)
        raise
    return rpcs

def log_filename(dirname, n_node, logname):
    return os.path.join(dirname, "node"+str(n_node), "regtest", logname)

def stop_node(node, i):
    node.stop()
    bitcoind_processes[i].wait()
    del bitcoind_processes[i]

def stop_nodes(nodes):
    for node in nodes:
        node.stop()
    del nodes[:] # Emptying array closes connections as a side effect

def set_node_times(nodes, t):
    for node in nodes:
        node.setmocktime(t)

def wait_bitcoinds():
    # Wait for all bitcoinds to cleanly exit
    for bitcoind in bitcoind_processes.values():
        bitcoind.wait()
    bitcoind_processes.clear()

def connect_nodes(from_connection, node_num):
    ip_port = "127.0.0.1:"+str(p2p_port(node_num))
    from_connection.addnode(ip_port, "onetry")
    # poll until version handshake complete to avoid race conditions
    # with transaction relaying
    while any(peer['version'] == 0 for peer in from_connection.getpeerinfo()):
        time.sleep(0.1)

def connect_nodes_bi(nodes, a, b):
    connect_nodes(nodes[a], b)
    connect_nodes(nodes[b], a)

def find_output(node, txid, amount):
    """
    Return index to output of txid with value amount
    Raises exception if there is none.
    """
    txdata = node.getrawtransaction(txid, 1)
    for i in range(len(txdata["vout"])):
        if txdata["vout"][i]["value"] == amount:
            return i
    raise RuntimeError("find_output txid %s : %s not found"%(txid,str(amount)))


def gather_inputs(from_node, amount_needed, confirmations_required=1):
    """
    Return a random set of unspent txouts that are enough to pay amount_needed
    """
    assert(confirmations_required >=0)
    utxo = from_node.listunspent(confirmations_required)
    random.shuffle(utxo)
    inputs = []
    total_in = Decimal("0.00000000")
    while total_in < amount_needed and len(utxo) > 0:
        t = utxo.pop()
        total_in += t["amount"]
        inputs.append({ "txid" : t["txid"], "vout" : t["vout"], "address" : t["address"] } )
    if total_in < amount_needed:
        raise RuntimeError("Insufficient funds: need %d, have %d"%(amount_needed, total_in))
    return (total_in, inputs)

def make_change(from_node, amount_in, amount_out, fee):
    """
    Create change output(s), return them
    """
    outputs = {}
    amount = amount_out+fee
    change = amount_in - amount
    if change > amount*2:
        # Create an extra change output to break up big inputs
        change_address = from_node.getnewaddress()
        # Split change in two, being careful of rounding:
        outputs[change_address] = Decimal(change/2).quantize(Decimal('0.00000001'), rounding=ROUND_DOWN)
        change = amount_in - amount - outputs[change_address]
    if change > 0:
        outputs[from_node.getnewaddress()] = change
    return outputs

def send_zeropri_transaction(from_node, to_node, amount, fee):
    """
    Create&broadcast a zero-priority transaction.
    Returns (txid, hex-encoded-txdata)
    Ensures transaction is zero-priority by first creating a send-to-self,
    then using its output
    """

    # Create a send-to-self with confirmed inputs:
    self_address = from_node.getnewaddress()
    (total_in, inputs) = gather_inputs(from_node, amount+fee*2)
    outputs = make_change(from_node, total_in, amount+fee, fee)
    outputs[self_address] = float(amount+fee)

    self_rawtx = from_node.createrawtransaction(inputs, outputs)
    self_signresult = from_node.signrawtransaction(self_rawtx)
    self_txid = from_node.sendrawtransaction(self_signresult["hex"], True)

    vout = find_output(from_node, self_txid, amount+fee)
    # Now immediately spend the output to create a 1-input, 1-output
    # zero-priority transaction:
    inputs = [ { "txid" : self_txid, "vout" : vout } ]
    outputs = { to_node.getnewaddress() : float(amount) }

    rawtx = from_node.createrawtransaction(inputs, outputs)
    signresult = from_node.signrawtransaction(rawtx)
    txid = from_node.sendrawtransaction(signresult["hex"], True)

    return (txid, signresult["hex"])

def random_zeropri_transaction(nodes, amount, min_fee, fee_increment, fee_variants):
    """
    Create a random zero-priority transaction.
    Returns (txid, hex-encoded-transaction-data, fee)
    """
    from_node = random.choice(nodes)
    to_node = random.choice(nodes)
    fee = min_fee + fee_increment*random.randint(0,fee_variants)
    (txid, txhex) = send_zeropri_transaction(from_node, to_node, amount, fee)
    return (txid, txhex, fee)

def random_transaction(nodes, amount, min_fee, fee_increment, fee_variants):
    """
    Create a random transaction.
    Returns (txid, hex-encoded-transaction-data, fee)
    """
    from_node = random.choice(nodes)
    to_node = random.choice(nodes)
    fee = min_fee + fee_increment*random.randint(0,fee_variants)

    (total_in, inputs) = gather_inputs(from_node, amount+fee)
    outputs = make_change(from_node, total_in, amount, fee)
    outputs[to_node.getnewaddress()] = float(amount)

    rawtx = from_node.createrawtransaction(inputs, outputs)
    signresult = from_node.signrawtransaction(rawtx)
    txid = from_node.sendrawtransaction(signresult["hex"], True)

    return (txid, signresult["hex"], fee)

def assert_equal(thing1, thing2):
    if thing1 != thing2:
        raise AssertionError("%s != %s"%(str(thing1),str(thing2)))

def assert_greater_than(thing1, thing2):
    if thing1 <= thing2:
        raise AssertionError("%s <= %s"%(str(thing1),str(thing2)))

def assert_raises(exc, fun, *args, **kwds):
    try:
        fun(*args, **kwds)
    except exc:
        pass
    except Exception as e:
        raise AssertionError("Unexpected exception raised: "+type(e).__name__)
    else:
        raise AssertionError("No exception raised")

def assert_is_hex_string(string):
    try:
        int(string, 16)
    except Exception as e:
        raise AssertionError(
            "Couldn't interpret %r as hexadecimal; raised: %s" % (string, e))

def assert_is_hash_string(string, length=64):
    if not isinstance(string, basestring):
        raise AssertionError("Expected a string, got type %r" % type(string))
    elif length and len(string) != length:
        raise AssertionError(
            "String of length %d expected; got %d" % (length, len(string)))
    elif not re.match('[abcdef0-9]+$', string):
        raise AssertionError(
            "String %r contains invalid characters for a hash." % string)

def assert_array_result(object_array, to_match, expected, should_not_find = False):
    """
        Pass in array of JSON objects, a dictionary with key/value pairs
        to match against, and another dictionary with expected key/value
        pairs.
        If the should_not_find flag is true, to_match should not be found
        in object_array
        """
    if should_not_find == True:
        assert_equal(expected, { })
    num_matched = 0
    for item in object_array:
        all_match = True
        for key,value in to_match.items():
            if item[key] != value:
                all_match = False
        if not all_match:
            continue
        elif should_not_find == True:
            num_matched = num_matched+1
        for key,value in expected.items():
            if item[key] != value:
                raise AssertionError("%s : expected %s=%s"%(str(item), str(key), str(value)))
            num_matched = num_matched+1
    if num_matched == 0 and should_not_find != True:
        raise AssertionError("No objects matched %s"%(str(to_match)))
    if num_matched > 0 and should_not_find == True:
        raise AssertionError("Objects were found %s"%(str(to_match)))

def satoshi_round(amount):
    return Decimal(amount).quantize(Decimal('0.00000001'), rounding=ROUND_DOWN)

# Helper to create at least "count" utxos
# Pass in a fee that is sufficient for relay and mining new transactions.
def create_confirmed_utxos(fee, node, count):
    node.generate(int(0.5*count)+101)
    utxos = node.listunspent()
    iterations = count - len(utxos)
    addr1 = node.getnewaddress()
    addr2 = node.getnewaddress()
    if iterations <= 0:
        return utxos
    for i in xrange(iterations):
        t = utxos.pop()
        inputs = []
        inputs.append({ "txid" : t["txid"], "vout" : t["vout"]})
        outputs = {}
        send_value = t['amount'] - fee
        outputs[addr1] = satoshi_round(send_value/2)
        outputs[addr2] = satoshi_round(send_value/2)
        raw_tx = node.createrawtransaction(inputs, outputs)
        signed_tx = node.signrawtransaction(raw_tx)["hex"]
        txid = node.sendrawtransaction(signed_tx)

    while (node.getmempoolinfo()['size'] > 0):
        node.generate(1)

    utxos = node.listunspent()
    assert(len(utxos) >= count)
    return utxos

# Create large OP_RETURN txouts that can be appended to a transaction
# to make it large (helper for constructing large transactions).
def gen_return_txouts():
    # Some pre-processing to create a bunch of OP_RETURN txouts to insert into transactions we create
    # So we have big transactions (and therefore can't fit very many into each block)
    # create one script_pubkey
    script_pubkey = "6a4d0200" #OP_RETURN OP_PUSH2 512 bytes
    for i in xrange (512):
        script_pubkey = script_pubkey + "01"
    # concatenate 128 txouts of above script_pubkey which we'll insert before the txout for change
    txouts = "81"
    for k in xrange(128):
        # add txout value
        txouts = txouts + "0000000000000000"
        # add length of script_pubkey
        txouts = txouts + "fd0402"
        # add script_pubkey
        txouts = txouts + script_pubkey
    return txouts

def create_tx(node, coinbase, to_address, amount):
    inputs = [{ "txid" : coinbase, "vout" : 0}]
    outputs = { to_address : amount }
    rawtx = node.createrawtransaction(inputs, outputs)
    signresult = node.signrawtransaction(rawtx)
    assert_equal(signresult["complete"], True)
    return signresult["hex"]

# Create a spend of each passed-in utxo, splicing in "txouts" to each raw
# transaction to make it large.  See gen_return_txouts() above.
def create_lots_of_big_transactions(node, txouts, utxos, fee):
    addr = node.getnewaddress()
    txids = []
    for i in xrange(len(utxos)):
        t = utxos.pop()
        inputs = []
        inputs.append({ "txid" : t["txid"], "vout" : t["vout"]})
        outputs = {}
        send_value = t['amount'] - fee
        outputs[addr] = satoshi_round(send_value)
        rawtx = node.createrawtransaction(inputs, outputs)
        newtx = rawtx[0:92]
        newtx = newtx + txouts
        newtx = newtx + rawtx[94:]
        signresult = node.signrawtransaction(newtx, None, None, "NONE")
        txid = node.sendrawtransaction(signresult["hex"], True)
        txids.append(txid)
    return txids

def get_bip9_status(node, key):
    info = node.getblockchaininfo()
    for row in info['bip9_softforks']:
        if row['id'] == key:
            return row
    raise IndexError ('key:"%s" not found' % key)<|MERGE_RESOLUTION|>--- conflicted
+++ resolved
@@ -163,12 +163,12 @@
 
 def wait_for_bitcoind_start(process, url, i):
     '''
-    Wait for bitcoind to start. This means that RPC is accessible and fully initialized.
-    Raise an exception if bitcoind exits during initialization.
+    Wait for dashd to start. This means that RPC is accessible and fully initialized.
+    Raise an exception if dashd exits during initialization.
     '''
     while True:
         if process.poll() is not None:
-            raise Exception('bitcoind exited with status %i during initialization' % process.returncode)
+            raise Exception('dashd exited with status %i during initialization' % process.returncode)
         try:
             rpc = get_rpc_proxy(url, i)
             blocks = rpc.getblockcount()
@@ -185,10 +185,6 @@
     """
     Create (or copy from cache) a 200-block-long chain and
     4 wallets.
-<<<<<<< HEAD
-    dashd and dash-cli must be in search path.
-=======
->>>>>>> 1233cb42
     """
 
     if (not os.path.isdir(os.path.join("cache","node0"))
@@ -201,12 +197,7 @@
             if os.path.isdir(os.path.join("cache","node"+str(i))):
                 shutil.rmtree(os.path.join("cache","node"+str(i)))
 
-<<<<<<< HEAD
-        devnull = open(os.devnull, "w")
         # Create cache directories, run dashds:
-=======
-        # Create cache directories, run bitcoinds:
->>>>>>> 1233cb42
         for i in range(4):
             datadir=initialize_datadir("cache", i)
             args = [ os.getenv("DASHD", "dashd"), "-server", "-keypool=1", "-datadir="+datadir, "-discover=0" ]
@@ -214,19 +205,10 @@
                 args.append("-connect=127.0.0.1:"+str(p2p_port(0)))
             bitcoind_processes[i] = subprocess.Popen(args)
             if os.getenv("PYTHON_DEBUG", ""):
-<<<<<<< HEAD
-                print "initialize_chain: dashd started, calling dash-cli -rpcwait getblockcount"
-            subprocess.check_call([ os.getenv("DASHCLI", "dash-cli"), "-datadir="+datadir,
-                                    "-rpcwait", "getblockcount"], stdout=devnull)
-            if os.getenv("PYTHON_DEBUG", ""):
-                print "initialize_chain: dassh-cli -rpcwait getblockcount completed"
-        devnull.close()
-=======
-                print "initialize_chain: bitcoind started, waiting for RPC to come up"
+                print "initialize_chain: dashd started, waiting for RPC to come up"
             wait_for_bitcoind_start(bitcoind_processes[i], rpc_url(i), i)
             if os.getenv("PYTHON_DEBUG", ""):
                 print "initialize_chain: RPC succesfully started"
->>>>>>> 1233cb42
 
         rpcs = []
         for i in range(4):
@@ -238,22 +220,16 @@
 
         # Create a 200-block-long chain; each of the 4 nodes
         # gets 25 mature blocks and 25 immature.
-<<<<<<< HEAD
-        # blocks are created with timestamps 156 seconds apart, starting
-        # at 1 Jan 2015
-        block_time = 1420070400
-=======
-        # blocks are created with timestamps 10 minutes apart
+        # blocks are created with timestamps 2.5 minutes apart
         # starting from 2010 minutes in the past
         enable_mocktime()
-        block_time = get_mocktime() - (201 * 10 * 60)
->>>>>>> 1233cb42
+        block_time = get_mocktime() - (201 * 2.5 * 60)
         for i in range(2):
             for peer in range(4):
                 for j in range(25):
                     set_node_times(rpcs, block_time)
                     rpcs[peer].generate(1)
-                    block_time += 156
+                    block_time += 2.5*60
                 # Must sync before next peer starts generating blocks
                 sync_blocks(rpcs)
 
@@ -314,23 +290,11 @@
     if extra_args is not None: args.extend(extra_args)
     bitcoind_processes[i] = subprocess.Popen(args)
     if os.getenv("PYTHON_DEBUG", ""):
-<<<<<<< HEAD
-        print "start_node: dashd started, calling dash-cli -rpcwait getblockcount"
-    subprocess.check_call([ os.getenv("DASHCLI", "dash-cli"), "-datadir="+datadir] +
-                          _rpchost_to_args(rpchost)  +
-                          ["-rpcwait", "getblockcount"], stdout=devnull)
-    if os.getenv("PYTHON_DEBUG", ""):
-        print "start_node: calling dash-cli -rpcwait getblockcount returned"
-    devnull.close()
-    url = "http://rt:rt@%s:%d" % (rpchost or '127.0.0.1', rpc_port(i))
-
-=======
-        print "start_node: bitcoind started, waiting for RPC to come up"
+        print "start_node: dashd started, waiting for RPC to come up"
     url = rpc_url(i, rpchost)
     wait_for_bitcoind_start(bitcoind_processes[i], url, i)
     if os.getenv("PYTHON_DEBUG", ""):
         print "start_node: RPC succesfully started"
->>>>>>> 1233cb42
     proxy = get_rpc_proxy(url, i, timeout=timewait)
 
     if COVERAGE_DIR:
