--- conflicted
+++ resolved
@@ -196,12 +196,7 @@
 `masternode list-conf`  
 `masternode winners`  
 
-<<<<<<< HEAD
-
-### 5.0.99 Change log
+### 5.0.99 Change log  
 ckti <ckti@i2pmail.org> (1):
 
-- `3ad7b4d` CircleCI is now being used for continuous integration
-=======
-### 5.0.99 Change log
->>>>>>> 36bc29e0
+- `3ad7b4d` CircleCI is now being used for continuous integration