--- conflicted
+++ resolved
@@ -1,11 +1,7 @@
 TEMPLATE = app
 TARGET = darkcoin-qt
 macx:TARGET = "DarkCoin-Qt"
-<<<<<<< HEAD
-VERSION = 0.8.9.4
-=======
 VERSION = 0.9.0.0
->>>>>>> 07c99052
 INCLUDEPATH += src src/json src/qt
 QT += core gui network
 greaterThan(QT_MAJOR_VERSION, 4): QT += widgets
